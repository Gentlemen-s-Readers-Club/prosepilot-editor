<!doctype html>
<html lang="en">
  <head>
    <meta charset="UTF-8" />
    <!-- Light mode favicon -->
    <link rel="icon" type="image/png" href="/logo.png" media="(prefers-color-scheme: light)" />
    <!-- Dark mode favicon -->
    <link rel="icon" type="image/png" href="/logo-dark.png" media="(prefers-color-scheme: dark)" />
    <meta name="viewport" content="width=device-width, initial-scale=1.0" />
<<<<<<< HEAD
    
    <!-- Primary Meta Tags -->
    <title>ProsePilot - AI-Powered Book Writing Platform | Write Your Book in Days</title>
    <meta name="title" content="ProsePilot - AI-Powered Book Writing Platform | Write Your Book in Days" />
    <meta name="description" content="Transform your ideas into publication-ready books with ProsePilot's AI writing platform. Generate complete books from simple prompts, get professional editing, and export to all major publishing formats. Start from $9/month." />
    <meta name="keywords" content="AI writing, book writing, novel writing, AI author, writing software, book generator, writing assistant, self-publishing, manuscript writing, creative writing, story generator, book creation, writing platform, AI storytelling" />
    <meta name="author" content="ProsePilot" />
    <meta name="robots" content="index, follow" />
    <link rel="canonical" href="https://prosepilot.app" />
    
    <!-- Open Graph / Facebook -->
    <meta property="og:type" content="website" />
    <meta property="og:url" content="https://prosepilot.app" />
    <meta property="og:title" content="ProsePilot - AI-Powered Book Writing Platform | Write Your Book in Days" />
    <meta property="og:description" content="Transform your ideas into publication-ready books with ProsePilot's AI writing platform. Generate complete books from simple prompts, get professional editing, and export to all major publishing formats." />
    <meta property="og:image" content="https://prosepilot.app/og-image.png" />
    <meta property="og:image:width" content="1200" />
    <meta property="og:image:height" content="630" />
    <meta property="og:site_name" content="ProsePilot" />
    <meta property="og:locale" content="en_US" />
    
    <!-- Twitter -->
    <meta property="twitter:card" content="summary_large_image" />
    <meta property="twitter:url" content="https://prosepilot.app" />
    <meta property="twitter:title" content="ProsePilot - AI-Powered Book Writing Platform | Write Your Book in Days" />
    <meta property="twitter:description" content="Transform your ideas into publication-ready books with ProsePilot's AI writing platform. Generate complete books from simple prompts, get professional editing, and export to all major publishing formats." />
    <meta property="twitter:image" content="https://prosepilot.app/twitter-image.png" />
    
    <!-- Additional SEO Meta Tags -->
    <meta name="theme-color" content="#3B82F6" />
    <meta name="msapplication-TileColor" content="#3B82F6" />
    <meta name="apple-mobile-web-app-capable" content="yes" />
    <meta name="apple-mobile-web-app-status-bar-style" content="default" />
    <meta name="apple-mobile-web-app-title" content="ProsePilot" />
    
    <!-- PWA Manifest -->
    <link rel="manifest" href="/manifest.json" />
    
    <!-- Preconnect to external domains for performance -->
    <link rel="preconnect" href="https://fonts.googleapis.com" />
    <link rel="preconnect" href="https://fonts.gstatic.com" crossorigin />
    
    <!-- Google Fonts -->
    <link href="https://fonts.googleapis.com/css2?family=Inter:wght@300;400;500;600;700&family=Lora:wght@400;500;600;700&display=swap" rel="stylesheet" />
    
    <script src="https://web.cmp.usercentrics.eu/modules/autoblocker.js"></script>
    <script id="usercentrics-cmp" src="https://web.cmp.usercentrics.eu/ui/loader.js" data-settings-id="lpAA1VsJ9ZWT06" async></script>
=======
    <title>ProsePilot</title>
    <!-- <script src="https://web.cmp.usercentrics.eu/modules/autoblocker.js"></script>
    <script id="usercentrics-cmp" src="https://web.cmp.usercentrics.eu/ui/loader.js" data-settings-id="lpAA1VsJ9ZWT06" async></script> -->
>>>>>>> 30003533
  </head>
  <body>
    <div id="root"></div>
    
    <!-- Hidden form for Netlify Forms detection -->
    <form name="newsletter-subscription" netlify netlify-honeypot="bot-field" hidden>
      <input type="email" name="email" />
      <input type="hidden" name="bot-field" />
    </form>
    
    <script type="module" src="/src/main.tsx"></script>
  </body>
</html><|MERGE_RESOLUTION|>--- conflicted
+++ resolved
@@ -7,7 +7,6 @@
     <!-- Dark mode favicon -->
     <link rel="icon" type="image/png" href="/logo-dark.png" media="(prefers-color-scheme: dark)" />
     <meta name="viewport" content="width=device-width, initial-scale=1.0" />
-<<<<<<< HEAD
     
     <!-- Primary Meta Tags -->
     <title>ProsePilot - AI-Powered Book Writing Platform | Write Your Book in Days</title>
@@ -53,13 +52,8 @@
     <!-- Google Fonts -->
     <link href="https://fonts.googleapis.com/css2?family=Inter:wght@300;400;500;600;700&family=Lora:wght@400;500;600;700&display=swap" rel="stylesheet" />
     
-    <script src="https://web.cmp.usercentrics.eu/modules/autoblocker.js"></script>
-    <script id="usercentrics-cmp" src="https://web.cmp.usercentrics.eu/ui/loader.js" data-settings-id="lpAA1VsJ9ZWT06" async></script>
-=======
-    <title>ProsePilot</title>
     <!-- <script src="https://web.cmp.usercentrics.eu/modules/autoblocker.js"></script>
     <script id="usercentrics-cmp" src="https://web.cmp.usercentrics.eu/ui/loader.js" data-settings-id="lpAA1VsJ9ZWT06" async></script> -->
->>>>>>> 30003533
   </head>
   <body>
     <div id="root"></div>
