--- conflicted
+++ resolved
@@ -23,13 +23,8 @@
 
   if (loading) {
     return (
-<<<<<<< HEAD
-      <div className="space-y-4">
+      <div className="space-y-4 mt-12">
         <h2 className="text-xl font-semibold text-base-heading font-heading">
-=======
-      <div className="space-y-4 mt-12">
-        <h2 className="text-xl font-semibold text-base-heading">
->>>>>>> 9b1879a0
           Billing History
         </h2>
         <div className="flex items-center justify-center py-8">
@@ -45,13 +40,8 @@
 
   if (error) {
     return (
-<<<<<<< HEAD
-      <div className="space-y-4">
+      <div className="space-y-4 mt-12">
         <h2 className="text-xl font-semibold text-base-heading font-heading">
-=======
-      <div className="space-y-4 mt-12">
-        <h2 className="text-xl font-semibold text-base-heading">
->>>>>>> 9b1879a0
           Billing History
         </h2>
         <div className="bg-red-50 border border-red-200 text-red-800 px-4 py-3 rounded-lg font-copy">
@@ -66,50 +56,28 @@
   }
 
   return (
-<<<<<<< HEAD
-    <div className="space-y-4">
+    <div className="space-y-4 mt-12">
       <h2 className="text-xl font-semibold text-base-heading font-heading">
-=======
-    <div className="space-y-4 mt-12">
-      <h2 className="text-xl font-semibold text-base-heading">
->>>>>>> 9b1879a0
         Billing History
       </h2>
       <div className="rounded-lg border bg-white overflow-hidden">
         <div className="overflow-x-auto">
           <table className="w-full">
             <thead>
-<<<<<<< HEAD
-              <tr className="border-b">
-                <th className="text-center px-4 py-3 text-sm font-medium text-base-muted font-copy">
+              <tr className="border-b bg-brand-primary text-white">
+                <th className="text-left px-4 py-3 text-sm font-medium font-copy">
                   Date
                 </th>
-                <th className="text-center px-4 py-3 text-sm font-medium text-base-muted font-copy">
+                <th className="text-left px-4 py-3 text-sm font-medium font-copy">
                   Description
                 </th>
-                <th className="text-center px-4 py-3 text-sm font-medium text-base-muted font-copy">
+                <th className="text-center px-4 py-3 text-sm font-medium font-copy">
                   Amount
                 </th>
-                <th className="text-center px-4 py-3 text-sm font-medium text-base-muted font-copy">
+                <th className="text-center px-4 py-3 text-sm font-medium font-copy">
                   Status
                 </th>
-                <th className="text-center px-4 py-3 text-sm font-medium text-base-muted font-copy">
-=======
-              <tr className="border-b bg-brand-primary text-white">
-                <th className="text-left px-4 py-3 text-sm font-medium">
-                  Date
-                </th>
-                <th className="text-left px-4 py-3 text-sm font-medium">
-                  Description
-                </th>
-                <th className="text-center px-4 py-3 text-sm font-medium">
-                  Amount
-                </th>
-                <th className="text-center px-4 py-3 text-sm font-medium">
-                  Status
-                </th>
-                <th className="text-center px-4 py-3 text-sm font-medium">
->>>>>>> 9b1879a0
+                <th className="text-center px-4 py-3 text-sm font-medium font-copy">
                   Invoice
                 </th>
               </tr>
@@ -137,17 +105,10 @@
 
                   return (
                     <tr key={transaction.id} className="border-b last:border-0">
-<<<<<<< HEAD
-                      <td className="text-center px-4 py-3 text-sm text-base-content font-copy">
+                      <td className="text-left px-4 py-3 text-sm text-base-content font-copy">
                         {formatDate(transaction.billed_at)}
                       </td>
-                      <td className="text-center px-4 py-3 text-sm text-base-content font-copy">
-=======
-                      <td className="text-left px-4 py-3 text-sm text-base-content">
-                        {formatDate(transaction.billed_at)}
-                      </td>
-                      <td className="text-left px-4 py-3 text-sm text-base-content">
->>>>>>> 9b1879a0
+                      <td className="text-left px-4 py-3 text-sm text-base-content font-copy">
                         {description}
                       </td>
                       <td className="text-center px-4 py-3 text-sm text-base-content font-copy">
@@ -156,12 +117,12 @@
                           transaction.currency_code
                         )}
                       </td>
-                      <td className="text-center px-4 py-3 text-sm">
+                      <td className="text-center px-4 py-3 text-sm font-copy">
                         <span className="inline-flex items-center px-2 py-1 rounded-full text-xs font-medium bg-green-100 text-green-800 font-copy">
                           Completed
                         </span>
                       </td>
-                      <td className="text-center px-4 py-3 text-sm">
+                      <td className="text-center px-4 py-3 text-sm font-copy">
                         <a
                           href="#"
                           onClick={(e) => {
