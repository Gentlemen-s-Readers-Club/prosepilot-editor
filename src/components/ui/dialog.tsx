--- conflicted
+++ resolved
@@ -85,11 +85,7 @@
   <DialogPrimitive.Title
     ref={ref}
     className={cn(
-<<<<<<< HEAD
-      "text-lg font-semibold leading-none tracking-tight font-heading",
-=======
-      "text-lg font-semibold leading-none tracking-tight text-base-heading",
->>>>>>> 30003533
+      "text-lg font-semibold leading-none tracking-tight font-heading text-base-heading",
       className
     )}
     {...props}
@@ -103,11 +99,7 @@
 >(({ className, ...props }, ref) => (
   <DialogPrimitive.Description
     ref={ref}
-<<<<<<< HEAD
-    className={cn("text-sm text-muted-foreground font-copy", className)}
-=======
-    className={cn("text-sm text-muted-foreground text-base-paragraph", className)}
->>>>>>> 30003533
+    className={cn("text-sm text-muted-foreground font-copy text-base-paragraph", className)}
     {...props}
   />
 ))
