--- conflicted
+++ resolved
@@ -168,17 +168,8 @@
       setChapters(chapters.map(chapter => 
         chapter.id === id ? { ...chapter, title: newTitle } : chapter
       ));
-<<<<<<< HEAD
-
-      toast({
-        title: "Success",
-        description: "Title updated successfully",
-      });
     } catch (error) {
       console.error('Error updating chapter title:', error);
-=======
-    } catch (error: any) {
->>>>>>> 9b1879a0
       toast({
         title: "Error",
         description: "Failed to update chapter title",
@@ -197,17 +188,8 @@
         if (error) throw error;
 
         setChapters(chapters.filter(chapter => chapter.id !== chapterToDelete.id));
-<<<<<<< HEAD
-        
-        toast({
-          title: "Success",
-          description: `${chapterToDelete.type === 'chapter' ? 'Chapter' : 'Page'} deleted`,
-        });
       } catch (error) {
         console.error('Error deleting chapter:', error);
-=======
-      } catch (error: any) {
->>>>>>> 9b1879a0
         toast({
           title: "Error",
           description: "Failed to delete chapter",
