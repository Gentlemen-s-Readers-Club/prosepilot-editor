--- conflicted
+++ resolved
@@ -76,29 +76,18 @@
                     )}
                   </div>
                 )}
-<<<<<<< HEAD
-                <div className="absolute inset-0 bg-gradient-to-t from-black/80 via-black/30 to-transparent opacity-80 group-hover:opacity-100 transition-opacity" />
-                <div className="absolute bottom-0 left-0 right-0 p-4">
-                  <h3 className="text-lg font-semibold text-white mb-1 line-clamp-2 font-heading">{book.title}</h3>
-                  <div className="space-y-1">
-                    <p className="text-sm text-white/90 line-clamp-1">{book.categories.map(bc => bc.name).join(', ')}</p>
-                    <p className="text-sm text-white/80">{book.languages.name}</p>
-                  </div>
-                </div>
-=======
                 {!book.cover_url && (
-                  <>
-                    <div className="absolute inset-0 bg-gradient-to-t from-black/80 via-black/30 to-transparent opacity-80 group-hover:opacity-100 transition-opacity" />
-                    <div className="absolute bottom-0 left-0 right-0 p-4">
-                      <h3 className="text-lg font-semibold text-white mb-1 line-clamp-2">{book.title}</h3>
-                      <div className="space-y-1">
-                        <p className="text-sm text-white/90 line-clamp-1">{book.categories.map(bc => bc.name).join(', ')}</p>
-                        <p className="text-sm text-white/80">{book.languages.name}</p>
-                      </div>
+                <>
+                  <div className="absolute inset-0 bg-gradient-to-t from-black/80 via-black/30 to-transparent opacity-80 group-hover:opacity-100 transition-opacity" />
+                  <div className="absolute bottom-0 left-0 right-0 p-4">
+                    <h3 className="text-lg font-semibold text-white mb-1 line-clamp-2 font-heading">{book.title}</h3>
+                    <div className="space-y-1">
+                      <p className="text-sm text-white/90 line-clamp-1">{book.categories.map(bc => bc.name).join(', ')}</p>
+                      <p className="text-sm text-white/80">{book.languages.name}</p>
                     </div>
-                  </>
+                  </div>
+                </>
                 )}
->>>>>>> 9b1879a0
               </div>
             </div>
           ))}
