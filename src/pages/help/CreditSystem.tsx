import React, { useEffect } from "react";
import { Link } from "react-router-dom";
import { Navigation } from "../../components/Navigation";
import { Button } from "../../components/ui/button";
import {
  ArrowLeft,
  Clock,
  Users,
  Eye,
  ChevronRight,
  Zap,
  RefreshCw,
  AlertCircle,
  CheckCircle,
  DollarSign,
  TrendingUp,
  Package,
} from "lucide-react";
import Footer from "../../components/Footer";
import { SEOHead } from "../../components/SEOHead";
import useAnalytics from "../../hooks/useAnalytics";

export function CreditSystem() {
  const { trackPageView } = useAnalytics({
    measurementId: import.meta.env.VITE_ANALYTICS_ID,
  });

  useEffect(() => {
    trackPageView(window.location.pathname);
  }, [trackPageView]);
  
  return (
    <>
      <SEOHead
        title="Understanding the Credit System - ProsePilot Guide"
        description="Learn how ProsePilot's credit system works, how to manage your usage effectively, 
        and get the most value from your subscription. Complete guide to credits and pricing."
        keywords="ProsePilot credits, AI writing credits, credit system, usage management, pricing, book generation costs"
        type="article"
      />
      
      <div className="min-h-screen bg-base-background">
        <Navigation />

        {/* Header */}
        <div className="bg-white pt-16 border-b">
          <div className="max-w-4xl mx-auto px-4 sm:px-6 lg:px-8 py-8">
            <div className="mb-6">
              <Link
                to="/docs"
                className="flex items-center text-base-heading hover:text-base-heading/80 mr-4"
              >
                <ArrowLeft className="w-4 h-4 mr-2" />
                Back to Documentation
              </Link>
            </div>

            <div className="flex items-start justify-between">
              <div className="flex-1">
                <h1 className="text-4xl font-bold text-base-heading font-heading mb-4">
                  Understanding the credit system
                </h1>
                <div className="flex items-center text-sm text-base-paragraph font-copy space-x-4 mb-6">
                  <div className="flex items-center">
                    <Clock className="w-4 h-4 mr-1 text-brand-accent" />
                    4 min read
                  </div>
                  <div className="flex items-center">
                    <Eye className="w-4 h-4 mr-1 text-brand-accent" />
                    8.2k views
                  </div>
                  <div className="flex items-center">
                    <Users className="w-4 h-4 mr-1 text-brand-accent" />
                    Billing & Subscriptions
                  </div>
                </div>
                <p className="text-xl text-base-paragraph font-copy leading-relaxed">
                  Learn how ProsePilot's credit system works, how to manage your usage effectively, 
                  and get the most value from your subscription.
                </p>
<<<<<<< HEAD
              </div>
              <div className="ml-8 hidden lg:block">
                <div className="bg-gray-50 rounded-lg p-6 w-64">
                  <h3 className="font-semibold text-base-heading font-heading mb-4">
                    In this article
                  </h3>
                  <nav className="space-y-2 text-sm">
                    <a
                      href="#what-are-credits"
                      className="block text-base-paragraph font-copy hover:text-base-heading"
                    >
                      What are credits?
                    </a>
                    <a
                      href="#how-credits-work"
                      className="block text-base-paragraph font-copy hover:text-base-heading"
                    >
                      How credits work
                    </a>
                    <a
                      href="#credit-costs"
                      className="block text-base-paragraph font-copy hover:text-base-heading"
                    >
                      Credit costs by plan
                    </a>
                    <a
                      href="#tracking-usage"
                      className="block text-base-paragraph font-copy hover:text-base-heading"
                    >
                      Tracking your usage
                    </a>
                    <a
                      href="#buying-credits"
                      className="block text-base-paragraph font-copy hover:text-base-heading"
                    >
                      Buying additional credits
                    </a>
                    <a
                      href="#tips"
                      className="block text-base-paragraph font-copy hover:text-base-heading"
                    >
                      Tips for maximizing credits
                    </a>
                  </nav>
=======
                <p className="text-state-warning text-sm">
                  <strong>Note:</strong> Credits are not refunded if you're
                  unsatisfied with the generated content, but you can always
                  edit the book or generate a new version with different
                  settings.
                </p>
              </div>
            </div>
          </section>

          {/* Credit costs by plan */}
          <section id="credit-costs" className="mb-12">
            <h2 className="text-3xl font-bold text-base-heading mb-6 flex items-center">
              <Package className="w-8 h-8 mr-4 text-brand-accent" />
              Credit allocation by plan
            </h2>

            <p className="text-gray-700 mb-6">
              Each subscription plan includes a different number of monthly
              credits. Here's what you get with each plan:
            </p>

            <div className="grid grid-cols-1 md:grid-cols-3 gap-6 mb-8">
              <div className="border rounded-lg p-6 text-center bg-white">
                <h4 className="font-semibold text-base-heading mb-2">
                  Starter
                </h4>
                <div className="text-3xl font-bold text-brand-accent mb-2">
                  15
                </div>
                <div className="text-sm text-brand-accent mb-3">
                  credits/month
                </div>
                <div className="text-sm text-base-paragraph">
                  = 3 books
                </div>
                <div className="text-lg font-semibold text-base-heading mt-2">
                  $9/month
                </div>
              </div>

              <div className="border-2 border-base-border rounded-lg p-6 text-center relative bg-white">
                <div className="absolute -top-3 left-1/2 transform -translate-x-1/2 bg-brand-primary text-white px-3 py-1 rounded-full text-xs font-medium">
                  Most Popular
                </div>
                <h4 className="font-semibold text-base-heading mb-2">
                  Pro Author
                </h4>
                <div className="text-3xl font-bold text-brand-accent mb-2">
                  55
                </div>
                <div className="text-sm text-brand-accent mb-3">
                  credits/month
                </div>
                <div className="text-sm text-base-paragraph">
                  = 11 books
                </div>
                <div className="text-lg font-semibold text-base-heading mt-2">
                  $29/month
                </div>
              </div>

              <div className="border rounded-lg p-6 text-center opacity-75 bg-white">
                <h4 className="font-semibold text-base-heading mb-2">Studio</h4>
                <div className="text-3xl font-bold text-brand-accent mb-2">
                  160
                </div>
                <div className="text-sm text-brand-accent mb-3">
                  credits/month
                </div>
                <div className="text-sm text-base-paragraph">
                  = 32 books
>>>>>>> 9b1879a0
                </div>
              </div>
            </div>
          </div>
        </div>

<<<<<<< HEAD
        {/* Content */}
        <div className="max-w-4xl mx-auto px-4 sm:px-6 lg:px-8 py-12">
          <div>
            {/* What are credits */}
            <section id="what-are-credits" className="mb-12">
              <h2 className="text-3xl font-bold text-base-heading font-heading mb-6 flex items-center">
                <Zap className="w-8 h-8 mr-4 text-brand-accent" />
                What are credits?
              </h2>

              <p className="text-gray-700 font-copy mb-6">
                Credits are ProsePilot's usage currency that powers our AI book
                generation. Think of them as tokens that you spend to create
                books, with each book requiring a specific number of credits based
                on its length and complexity.
              </p>
=======
            <div className="bg-state-success-light border border-state-success rounded-lg p-6">
              <h4 className="font-semibold text-state-success mb-3">
                💡 Value comparison
              </h4>
              <div className="text-state-success text-sm space-y-2">
                <p>
                  • <strong>Starter:</strong> $3.00 per book ($9 ÷ 15 credits)
                </p>
                <p>
                  • <strong>Pro Author:</strong> $2.64 per book ($29 ÷ 55
                  credits) - 12% savings!
                </p>
                <p>
                  • <strong>Studio:</strong> $2.47 per book ($79 ÷ 160 credits) -
                  17% savings!
                </p>
              </div>
            </div>
          </section>

          {/* Tracking usage */}
          <section id="tracking-usage" className="mb-12">
            <h2 className="text-3xl font-bold text-base-heading mb-6 flex items-center">
              <TrendingUp className="w-8 h-8 mr-4 text-brand-accent" />
              Tracking your usage
            </h2>

            <p className="text-gray-700 mb-6">
              You can monitor your credit usage and remaining balance from
              multiple places in your account.
            </p>
>>>>>>> 9b1879a0

              <div className="bg-state-info-light border border-state-info rounded-lg p-6 mb-6">
                <h4 className="font-semibold text-state-info font-heading mb-3">
                  Key credit concepts:
                </h4>
                <div className="space-y-3 text-state-info">
                  <div className="flex items-start">
                    <CheckCircle className="w-5 h-5 text-state-info mt-0.5 mr-3" />
                    <div>
                      <strong>One book = 5 credits</strong> - This is our standard
                      rate regardless of your plan
                    </div>
                  </div>
                  <div className="flex items-start">
                    <CheckCircle className="w-5 h-5 text-state-info mt-0.5 mr-3" />
                    <div>
                      <strong>Monthly allocation</strong> - Credits are included
                      with your subscription and reset each month
                    </div>
                  </div>
                  <div className="flex items-start">
                    <CheckCircle className="w-5 h-5 text-state-info mt-0.5 mr-3" />
                    <div>
                      <strong>Credits accumulate</strong> - Unused monthly credits
                      carry over with no maximum limit
                    </div>
                  </div>
                  <div className="flex items-start">
                    <CheckCircle className="w-5 h-5 text-state-info mt-0.5 mr-3" />
                    <div>
                      <strong>Additional purchases</strong> - You can buy extra
                      credits that never expire
                    </div>
                  </div>
                </div>
              </div>
            </section>

            {/* How credits work */}
            <section id="how-credits-work" className="mb-12">
              <h2 className="text-3xl font-bold text-base-heading font-heading mb-6 flex items-center">
                <RefreshCw className="w-8 h-8 mr-4 text-brand-accent" />
                How credits work
              </h2>

              <p className="text-gray-700 font-copy mb-6">
                When you create a book, the system deducts 5 credits from your
                account. The generation process includes everything from initial
                outline creation to final content generation and consistency
                checking.
              </p>

              <div className="space-y-6">
                <div className="border rounded-lg p-6 bg-white">
                  <h4 className="font-semibold text-base-heading font-heading mb-3">
                    What's included in each book generation:
                  </h4>
                  <div className="grid grid-cols-1 md:grid-cols-2 gap-4">
                    <div>
                      <h5 className="font-medium text-base-heading font-heading mb-2">
                        Content Creation
                      </h5>
                      <ul className="text-gray-700 space-y-1 text-sm">
                        <li>• Complete story outline</li>
                        <li>• Character development</li>
                        <li>• Chapter-by-chapter content</li>
                        <li>• Dialogue and narrative</li>
                      </ul>
                    </div>
                    <div>
                      <h5 className="font-medium text-base-heading font-heading mb-2">
                        Quality Assurance
                      </h5>
                      <ul className="text-gray-700 space-y-1 text-sm">
                        <li>• Plot consistency checking</li>
                        <li>• Character continuity</li>
                        <li>• Style and tone consistency</li>
                        <li>• Grammar and flow optimization</li>
                      </ul>
                    </div>
                  </div>
                </div>

                <div className="bg-state-warning-light border border-state-warning rounded-lg p-6">
                  <h4 className="font-semibold text-state-warning font-heading mb-3 flex items-center">
                    <AlertCircle className="w-5 h-5 mr-2" />
                    Important: When credits are deducted
                  </h4>
                  <p className="text-state-warning text-sm font-copy mb-3">
                    Credits are deducted when you click "Create Book" and the
                    generation process begins. If generation fails due to a system
                    error, your credits will be automatically refunded.
                  </p>
                  <p className="text-state-warning text-sm">
                    <strong>Note:</strong> Credits are not refunded if you're
                    unsatisfied with the generated content, but you can always
                    edit the book or generate a new version with different
                    settings.
                  </p>
                </div>
              </div>
            </section>

            {/* Credit costs by plan */}
            <section id="credit-costs" className="mb-12">
              <h2 className="text-3xl font-bold text-base-heading font-heading mb-6 flex items-center">
                <Package className="w-8 h-8 mr-4 text-brand-accent" />
                Credit allocation by plan
              </h2>

              <p className="text-gray-700 font-copy mb-6">
                Each subscription plan includes a different number of monthly
                credits. Here's what you get with each plan:
              </p>

<<<<<<< HEAD
              <div className="grid grid-cols-1 md:grid-cols-3 gap-6 mb-8">
                <div className="border rounded-lg p-6 text-center bg-white">
                  <h4 className="font-semibold text-base-heading font-heading mb-2">
                    Starter
                  </h4>
                  <div className="text-3xl font-bold text-brand-accent mb-2">
                    5
                  </div>
                  <div className="text-sm text-base-paragraph mb-3">
                    credits/month
                  </div>
                  <div className="text-sm text-base-paragraph">
                    = 1 book/month
                  </div>
                  <div className="text-lg font-semibold text-base-heading mt-2">
                    $9/month
=======
              <div className="bg-gray-50 rounded-lg p-6">
                <h4 className="font-semibold text-base-heading mb-3">
                  Understanding your usage display:
                </h4>
                <div className="space-y-3 text-sm">
                  <div className="flex justify-between items-center">
                    <span className="text-gray-700">Monthly credits used:</span>
                    <span className="font-medium">5/15</span>
                  </div>
                  <div className="w-full bg-gray-200 rounded-full h-2">
                    <div
                      className="bg-brand-primary h-2 rounded-full"
                      style={{ width: "33.33%" }}
                    ></div>
                  </div>
                  <div className="flex justify-between text-base-paragraph">
                    <span>Remaining: 10 credits</span>
                    <span>Resets: Jun 15, 2025</span>
>>>>>>> 9b1879a0
                  </div>
                </div>

<<<<<<< HEAD
                <div className="border-2 border-base-border rounded-lg p-6 text-center relative bg-white">
                  <div className="absolute -top-3 left-1/2 transform -translate-x-1/2 bg-brand-primary text-white px-3 py-1 rounded-full text-xs font-medium">
                    Most Popular
                  </div>
                  <h4 className="font-semibold text-base-heading font-heading mb-2">
                    Pro Author
                  </h4>
                  <div className="text-3xl font-bold text-brand-accent mb-2">
                    25
                  </div>
                  <div className="text-sm text-base-paragraph mb-3">
                    credits/month
                  </div>
                  <div className="text-sm text-base-paragraph">
                    = 5 books/month
                  </div>
                  <div className="text-lg font-semibold text-base-heading mt-2">
                    $29/month
                  </div>
=======
            <div className="grid grid-cols-1 md:grid-cols-3 gap-6 mb-6">
              <div className="border rounded-lg p-6 text-center bg-white">
                <h4 className="font-semibold text-base-heading mb-2">
                  Small Pack
                </h4>
                <div className="text-2xl font-bold text-brand-accent mb-2">
                  10 credits
                </div>
                <div className="text-lg font-semibold text-base-heading mb-3">
                  $4.99
                </div>
                <div className="text-sm text-base-paragraph mb-4">
                  $0.50 per credit
>>>>>>> 9b1879a0
                </div>

                <div className="border rounded-lg p-6 text-center opacity-75 bg-white">
                  <h4 className="font-semibold text-base-heading font-heading mb-2">Studio</h4>
                  <div className="text-3xl font-bold text-brand-accent mb-2">
                    75
                  </div>
                  <div className="text-sm text-base-paragraph mb-3">
                    credits/month
                  </div>
                  <div className="text-sm text-base-paragraph">
                    = 15 books/month
                  </div>
                  <div className="text-lg font-semibold text-base-heading mt-2">
                    $79/month
                  </div>
                  <div className="text-xs text-blue-600 mt-2">Coming Soon</div>
                </div>
              </div>

              <div className="bg-state-success-light border border-state-success rounded-lg p-6">
                <h4 className="font-semibold text-state-success font-heading mb-3">
                  💡 Value comparison
                </h4>
<<<<<<< HEAD
                <div className="text-state-success text-sm space-y-2">
                  <p>
                    • <strong>Starter:</strong> $9.00 per book ($9 ÷ 5 credits)
                  </p>
                  <p>
                    • <strong>Pro Author:</strong> $5.80 per book ($29 ÷ 25
                    credits) - 35% savings!
                  </p>
                  <p>
                    • <strong>Studio:</strong> $5.27 per book ($79 ÷ 75 credits) -
                    42% savings!
                  </p>
                </div>
=======
                <div className="text-2xl font-bold text-brand-accent mb-2">
                  25 credits
                </div>
                <div className="text-lg font-semibold text-base-heading mb-3">
                  $11.99
                </div>
                <div className="text-sm text-base-paragraph mb-4">
                  $0.48 per credit
                </div>
                <div className="text-sm text-base-paragraph">
                  = 5 additional books
                </div>
                <div className="text-xs text-state-success mt-2">Save 10%</div>
>>>>>>> 9b1879a0
              </div>
            </section>

            {/* Tracking usage */}
            <section id="tracking-usage" className="mb-12">
              <h2 className="text-3xl font-bold text-base-heading font-heading mb-6 flex items-center">
                <TrendingUp className="w-8 h-8 mr-4 text-brand-accent" />
                Tracking your usage
              </h2>

              <p className="text-gray-700 font-copy mb-6">
                You can monitor your credit usage and remaining balance from
                multiple places in your account.
              </p>

<<<<<<< HEAD
              <div className="space-y-6">
                <div className="border rounded-lg p-6 bg-white">
                  <h4 className="font-semibold text-base-heading font-heading mb-3">
                    Where to check your credits:
                  </h4>
                  <div className="space-y-4">
                    <div className="flex items-start">
                      <div className="bg-brand-accent/15 text-brand-accent rounded-full w-6 h-6 flex items-center justify-center text-sm font-bold mr-3 mt-0.5">
                        1
                      </div>
                      <div>
                        <h5 className="font-medium text-base-heading font-heading">
                          Dashboard
                        </h5>
                        <p className="text-gray-700 text-sm">
                          Your credit balance is displayed in the top navigation
                          bar
                        </p>
                      </div>
                    </div>
                    <div className="flex items-start">
                      <div className="bg-brand-accent/15 text-brand-accent rounded-full w-6 h-6 flex items-center justify-center text-sm font-bold mr-3 mt-0.5">
                        2
                      </div>
                      <div>
                        <h5 className="font-medium text-base-heading">
                          Subscription page
                        </h5>
                        <p className="text-gray-700 text-sm">
                          Detailed usage breakdown with monthly progress bar
                        </p>
                      </div>
                    </div>
                    <div className="flex items-start">
                      <div className="bg-brand-accent/15 text-brand-accent rounded-full w-6 h-6 flex items-center justify-center text-sm font-bold mr-3 mt-0.5">
                        3
                      </div>
                      <div>
                        <h5 className="font-medium text-base-heading">
                          Book creation modal
                        </h5>
                        <p className="text-gray-700 text-sm">
                          Shows current balance before you create a new book
                        </p>
                      </div>
                    </div>
                  </div>
=======
              <div className="border rounded-lg p-6 text-center bg-white">
                <h4 className="font-semibold text-base-heading mb-2">
                  Large Pack
                </h4>
                <div className="text-2xl font-bold text-brand-accent mb-2">
                  50 credits
                </div>
                <div className="text-lg font-semibold text-base-heading mb-3">
                  $21.99
                </div>
                <div className="text-sm text-base-paragraph mb-4">
                  $0.44 per credit
>>>>>>> 9b1879a0
                </div>

                <div className="bg-gray-50 rounded-lg p-6">
                  <h4 className="font-semibold text-base-heading mb-3">
                    Understanding your usage display:
                  </h4>
                  <div className="space-y-3 text-sm">
                    <div className="flex justify-between items-center">
                      <span className="text-gray-700">Monthly credits used:</span>
                      <span className="font-medium">15/25</span>
                    </div>
                    <div className="w-full bg-gray-200 rounded-full h-2">
                      <div
                        className="bg-brand-primary h-2 rounded-full"
                        style={{ width: "60%" }}
                      ></div>
                    </div>
                    <div className="flex justify-between text-base-paragraph">
                      <span>Remaining: 10 credits</span>
                      <span>Resets: Jan 15, 2025</span>
                    </div>
                  </div>
                </div>
              </div>
            </section>

            {/* Buying additional credits */}
            <section id="buying-credits" className="mb-12">
              <h2 className="text-3xl font-bold text-base-heading font-heading mb-6 flex items-center">
                <DollarSign className="w-8 h-8 mr-4 text-brand-accent" />
                Buying additional credits
              </h2>

              <p className="text-gray-700 mb-6">
                If you need more credits than your monthly allocation, you can
                purchase additional credit packages that never expire and stack
                with your monthly credits.
              </p>

              <div className="grid grid-cols-1 md:grid-cols-3 gap-6 mb-6">
                <div className="border rounded-lg p-6 text-center bg-white">
                  <h4 className="font-semibold text-base-heading font-heading mb-2">
                    Small Pack
                  </h4>
                  <div className="text-2xl font-bold text-brand-accent mb-2">
                    10 credits
                  </div>
                  <div className="text-lg font-semibold text-base-heading mb-3">
                    $20
                  </div>
                  <div className="text-sm text-base-paragraph mb-4">
                    $2.00 per credit
                  </div>
                  <div className="text-sm text-base-paragraph">
                    = 2 additional books
                  </div>
                </div>

                <div className="border-2 border-brand-accent rounded-lg p-6 text-center relative bg-white">
                  <div className="absolute -top-3 left-1/2 transform -translate-x-1/2 bg-brand-accent text-white px-3 py-1 rounded-full text-xs font-medium">
                    Best Value
                  </div>
                  <h4 className="font-semibold text-base-heading font-heading mb-2">
                    Medium Pack
                  </h4>
                  <div className="text-2xl font-bold text-brand-accent mb-2">
                    25 credits
                  </div>
                  <div className="text-lg font-semibold text-base-heading mb-3">
                    $45
                  </div>
                  <div className="text-sm text-base-paragraph mb-4">
                    $1.80 per credit
                  </div>
                  <div className="text-sm text-base-paragraph">
                    = 5 additional books
                  </div>
                  <div className="text-xs text-state-success mt-2">Save 10%</div>
                </div>

                <div className="border rounded-lg p-6 text-center bg-white">
                  <h4 className="font-semibold text-base-heading font-heading mb-2">
                    Large Pack
                  </h4>
                  <div className="text-2xl font-bold text-brand-accent mb-2">
                    50 credits
                  </div>
                  <div className="text-lg font-semibold text-base-heading mb-3">
                    $80
                  </div>
                  <div className="text-sm text-base-paragraph mb-4">
                    $1.60 per credit
                  </div>
                  <div className="text-sm text-base-paragraph">
                    = 10 additional books
                  </div>
                  <div className="text-xs text-state-success mt-2">Save 20%</div>
                </div>
              </div>

              <div className="bg-state-info-light border border-state-info rounded-lg p-6">
                <h4 className="font-semibold text-state-info font-heading mb-3">
                  How purchased credits work:
                </h4>
                <ul className="text-state-info space-y-2 text-sm">
                  <li>
                    • Purchased credits are used first, before monthly credits
                  </li>
                  <li>
                    • They never expire, even if you cancel your subscription
                  </li>
                  <li>• You can buy multiple packs and they stack together</li>
                  <li>• Available for purchase from your subscription page</li>
                </ul>
              </div>
            </section>

            {/* Tips for maximizing credits */}
            <section id="tips" className="mb-12">
              <h2 className="text-3xl font-bold text-base-heading font-heading mb-6 flex items-center">
                <Zap className="w-8 h-8 mr-4 text-brand-accent" />
                Tips for maximizing your credits
              </h2>

              <p className="text-gray-700 font-copy mb-6">
                Get the most value from your credits with these proven strategies
                and best practices.
              </p>

              <div className="space-y-6">
                <div className="border rounded-lg p-6 bg-white">
                  <h4 className="font-semibold text-base-heading font-heading mb-4">
                    Smart usage strategies:
                  </h4>
                  <div className="grid grid-cols-1 md:grid-cols-2 gap-6">
                    <div>
                      <h5 className="font-medium text-base-heading font-heading mb-3 flex items-center">
                        <CheckCircle className="w-5 h-5 text-state-success mr-2" />
                        Plan your books
                      </h5>
                      <ul className="text-gray-700 space-y-1 text-sm ml-7">
                        <li>• Prepare detailed outlines before generation</li>
                        <li>• Use the advanced settings for better results</li>
                        <li>• Consider shorter works to test ideas first</li>
                      </ul>
                    </div>
                    <div>
                      <h5 className="font-medium text-base-heading font-heading mb-3 flex items-center">
                        <CheckCircle className="w-5 h-5 text-state-success mr-2" />
                        Time your usage
                      </h5>
                      <ul className="text-gray-700 space-y-1 text-sm ml-7">
                        <li>• Use monthly credits before they reset</li>
                        <li>• Buy additional credits during sales</li>
                        <li>• Track your monthly usage patterns</li>
                      </ul>
                    </div>
                  </div>
                </div>

                <div className="bg-state-warning-light border border-state-warning rounded-lg p-6">
                  <h4 className="font-semibold text-state-warning font-heading mb-3">
                    ⚡ Pro tips:
                  </h4>
                  <ul className="text-state-warning space-y-2 text-sm">
                    <li>
                      • <strong>Experiment with settings:</strong> Try different
                      narrator perspectives or tones to find your preferred style
                    </li>
                    <li>
                      • <strong>Edit freely:</strong> The generated content is
                      your starting point - personalize it to make it uniquely
                      yours
                    </li>
                    <li>
                      • <strong>Consider series:</strong> If you're writing a
                      series, maintain consistency by referencing previous books
                      in your prompts
                    </li>
                    <li>
                      • <strong>Upgrade strategically:</strong> If you
                      consistently use all your credits, upgrading to the next
                      plan offers better value
                    </li>
                  </ul>
                </div>
              </div>
            </section>

            {/* Related Articles */}
            <section className="border-t pt-8">
              <h3 className="text-2xl font-bold text-base-heading font-heading mb-6">
                Related Articles
              </h3>
              <div className="grid grid-cols-1 md:grid-cols-2 gap-6">
                <Link
                  to="/help/create-first-book"
                  className="block bg-white shadow-md rounded-lg p-6 hover:bg-gray-100 transition-colors"
                >
                  <h4 className="font-semibold text-base-heading font-heading mb-2">
                    How to create your first book with AI
                  </h4>
                  <p className="text-base-paragraph text-sm mb-3">
                    Step-by-step guide to generating your first book using
                    ProsePilot.
                  </p>
                  <div className="flex items-center text-brand-accent text-sm">
                    <span>Read article</span>
                    <ChevronRight className="w-4 h-4 ml-1" />
                  </div>
                </Link>

                <Link
                  to="/pricing"
                  className="block bg-white shadow-md rounded-lg p-6 hover:bg-gray-100 transition-colors"
                >
                  <h4 className="font-semibold text-base-heading font-heading mb-2">
                    Compare subscription plans
                  </h4>
                  <p className="text-base-paragraph text-sm mb-3">
                    Find the right plan for your writing goals and budget.
                  </p>
                  <div className="flex items-center text-brand-accent text-sm">
                    <span>View pricing</span>
                    <ChevronRight className="w-4 h-4 ml-1" />
                  </div>
                </Link>
              </div>
            </section>
          </div>
        </div>

        {/* Footer CTA */}
        <div className="bg-brand-primary py-12">
          <div className="max-w-4xl mx-auto text-center px-4 sm:px-6 lg:px-8">
            <h3 className="text-2xl font-bold text-white font-heading mb-4">
              Need more credits?
            </h3>
            <p className="text-white/90 mb-6">
              Upgrade your plan or purchase additional credit packages.
            </p>
            <div className="flex flex-col sm:flex-row gap-4 justify-center">
              <Link to="/pricing">
                <Button className="bg-white text-base-heading hover:bg-gray-100 px-8 py-3">
                  View Plans
                  <ChevronRight className="ml-2 h-4 w-4" />
                </Button>
              </Link>
              <Link to="/workspace/subscription">
                <Button
                  variant="outline"
                  className="border-white text-white hover:bg-white/10 px-8 py-3"
                >
                  Buy Credits
                </Button>
              </Link>
            </div>
          </div>
        </div>
        <Footer />
      </div>
    </>
  );
}<|MERGE_RESOLUTION|>--- conflicted
+++ resolved
@@ -78,7 +78,6 @@
                   Learn how ProsePilot's credit system works, how to manage your usage effectively, 
                   and get the most value from your subscription.
                 </p>
-<<<<<<< HEAD
               </div>
               <div className="ml-8 hidden lg:block">
                 <div className="bg-gray-50 rounded-lg p-6 w-64">
@@ -123,87 +122,12 @@
                       Tips for maximizing credits
                     </a>
                   </nav>
-=======
-                <p className="text-state-warning text-sm">
-                  <strong>Note:</strong> Credits are not refunded if you're
-                  unsatisfied with the generated content, but you can always
-                  edit the book or generate a new version with different
-                  settings.
-                </p>
-              </div>
-            </div>
-          </section>
-
-          {/* Credit costs by plan */}
-          <section id="credit-costs" className="mb-12">
-            <h2 className="text-3xl font-bold text-base-heading mb-6 flex items-center">
-              <Package className="w-8 h-8 mr-4 text-brand-accent" />
-              Credit allocation by plan
-            </h2>
-
-            <p className="text-gray-700 mb-6">
-              Each subscription plan includes a different number of monthly
-              credits. Here's what you get with each plan:
-            </p>
-
-            <div className="grid grid-cols-1 md:grid-cols-3 gap-6 mb-8">
-              <div className="border rounded-lg p-6 text-center bg-white">
-                <h4 className="font-semibold text-base-heading mb-2">
-                  Starter
-                </h4>
-                <div className="text-3xl font-bold text-brand-accent mb-2">
-                  15
-                </div>
-                <div className="text-sm text-brand-accent mb-3">
-                  credits/month
-                </div>
-                <div className="text-sm text-base-paragraph">
-                  = 3 books
-                </div>
-                <div className="text-lg font-semibold text-base-heading mt-2">
-                  $9/month
-                </div>
-              </div>
-
-              <div className="border-2 border-base-border rounded-lg p-6 text-center relative bg-white">
-                <div className="absolute -top-3 left-1/2 transform -translate-x-1/2 bg-brand-primary text-white px-3 py-1 rounded-full text-xs font-medium">
-                  Most Popular
-                </div>
-                <h4 className="font-semibold text-base-heading mb-2">
-                  Pro Author
-                </h4>
-                <div className="text-3xl font-bold text-brand-accent mb-2">
-                  55
-                </div>
-                <div className="text-sm text-brand-accent mb-3">
-                  credits/month
-                </div>
-                <div className="text-sm text-base-paragraph">
-                  = 11 books
-                </div>
-                <div className="text-lg font-semibold text-base-heading mt-2">
-                  $29/month
-                </div>
-              </div>
-
-              <div className="border rounded-lg p-6 text-center opacity-75 bg-white">
-                <h4 className="font-semibold text-base-heading mb-2">Studio</h4>
-                <div className="text-3xl font-bold text-brand-accent mb-2">
-                  160
-                </div>
-                <div className="text-sm text-brand-accent mb-3">
-                  credits/month
-                </div>
-                <div className="text-sm text-base-paragraph">
-                  = 32 books
->>>>>>> 9b1879a0
                 </div>
               </div>
             </div>
           </div>
         </div>
 
-<<<<<<< HEAD
         {/* Content */}
         <div className="max-w-4xl mx-auto px-4 sm:px-6 lg:px-8 py-12">
           <div>
@@ -220,71 +144,191 @@
                 books, with each book requiring a specific number of credits based
                 on its length and complexity.
               </p>
-=======
-            <div className="bg-state-success-light border border-state-success rounded-lg p-6">
-              <h4 className="font-semibold text-state-success mb-3">
-                💡 Value comparison
-              </h4>
-              <div className="text-state-success text-sm space-y-2">
-                <p>
-                  • <strong>Starter:</strong> $3.00 per book ($9 ÷ 15 credits)
-                </p>
-                <p>
-                  • <strong>Pro Author:</strong> $2.64 per book ($29 ÷ 55
-                  credits) - 12% savings!
-                </p>
-                <p>
-                  • <strong>Studio:</strong> $2.47 per book ($79 ÷ 160 credits) -
-                  17% savings!
-                </p>
-              </div>
-            </div>
-          </section>
-
-          {/* Tracking usage */}
-          <section id="tracking-usage" className="mb-12">
-            <h2 className="text-3xl font-bold text-base-heading mb-6 flex items-center">
-              <TrendingUp className="w-8 h-8 mr-4 text-brand-accent" />
-              Tracking your usage
-            </h2>
-
-            <p className="text-gray-700 mb-6">
-              You can monitor your credit usage and remaining balance from
-              multiple places in your account.
-            </p>
->>>>>>> 9b1879a0
 
               <div className="bg-state-info-light border border-state-info rounded-lg p-6 mb-6">
                 <h4 className="font-semibold text-state-info font-heading mb-3">
                   Key credit concepts:
                 </h4>
-                <div className="space-y-3 text-state-info">
-                  <div className="flex items-start">
-                    <CheckCircle className="w-5 h-5 text-state-info mt-0.5 mr-3" />
-                    <div>
-                      <strong>One book = 5 credits</strong> - This is our standard
-                      rate regardless of your plan
-                    </div>
-                  </div>
-                  <div className="flex items-start">
-                    <CheckCircle className="w-5 h-5 text-state-info mt-0.5 mr-3" />
-                    <div>
-                      <strong>Monthly allocation</strong> - Credits are included
-                      with your subscription and reset each month
-                    </div>
-                  </div>
-                  <div className="flex items-start">
-                    <CheckCircle className="w-5 h-5 text-state-info mt-0.5 mr-3" />
-                    <div>
-                      <strong>Credits accumulate</strong> - Unused monthly credits
-                      carry over with no maximum limit
-                    </div>
-                  </div>
-                  <div className="flex items-start">
-                    <CheckCircle className="w-5 h-5 text-state-info mt-0.5 mr-3" />
-                    <div>
-                      <strong>Additional purchases</strong> - You can buy extra
-                      credits that never expire
+                <div className="grid grid-cols-1 md:grid-cols-2 gap-4">
+                  <div>
+                    <h5 className="font-medium text-base-heading font-heading mb-2">
+                      Content Creation
+                    </h5>
+                    <ul className="text-gray-700 space-y-1 text-sm font-copy">
+                      <li>• Complete story outline</li>
+                      <li>• Character development</li>
+                      <li>• Chapter-by-chapter content</li>
+                      <li>• Dialogue and narrative</li>
+                    </ul>
+                  </div>
+                  <div>
+                    <h5 className="font-medium text-base-heading font-heading mb-2">
+                      Quality Assurance
+                    </h5>
+                    <ul className="text-gray-700 space-y-1 text-sm font-copy">
+                      <li>• Plot consistency checking</li>
+                      <li>• Character continuity</li>
+                      <li>• Style and tone consistency</li>
+                      <li>• Grammar and flow optimization</li>
+                    </ul>
+                  </div>
+                </div>
+              </div>
+
+              <div className="bg-state-warning-light border border-state-warning rounded-lg p-6">
+                <h4 className="font-semibold text-state-warning mb-3 flex items-center font-heading">
+                  <AlertCircle className="w-5 h-5 mr-2" />
+                  Important: When credits are deducted
+                </h4>
+                <p className="text-state-warning text-sm mb-3 font-copy">
+                  Credits are deducted when you click "Create Book" and the
+                  generation process begins. If generation fails due to a system
+                  error, your credits will be automatically refunded.
+                </p>
+                <p className="text-state-warning text-sm font-copy">
+                  <strong>Note:</strong> Credits are not refunded if you're
+                  unsatisfied with the generated content, but you can always
+                  edit the book or generate a new version with different
+                  settings.
+                </p>
+              </div>
+            </section>
+
+            {/* Credit costs by plan */}
+            <section id="credit-costs" className="mb-12">
+              <h2 className="text-3xl font-bold text-base-heading font-heading mb-6 flex items-center">
+                <Package className="w-8 h-8 mr-4 text-brand-accent" />
+                Credit allocation by plan
+              </h2>
+
+              <p className="text-gray-700 mb-6">
+                Each subscription plan includes a different number of monthly
+                credits. Here's what you get with each plan:
+              </p>
+
+              <div className="grid grid-cols-1 md:grid-cols-3 gap-6 mb-8">
+                <div className="border rounded-lg p-6 text-center bg-white">
+                  <h4 className="font-semibold text-base-heading font-heading mb-2">
+                    Starter
+                  </h4>
+                  <div className="text-3xl font-bold text-brand-accent mb-2">
+                    15
+                  </div>
+                  <div className="text-sm text-brand-accent mb-3">
+                    credits/month
+                  </div>
+                  <div className="text-sm text-base-paragraph">
+                    = 3 books
+                  </div>
+                  <div className="text-lg font-semibold text-base-heading mt-2">
+                    $9/month
+                  </div>
+                </div>
+
+                <div className="border-2 border-base-border rounded-lg p-6 text-center relative bg-white">
+                  <div className="absolute -top-3 left-1/2 transform -translate-x-1/2 bg-brand-primary text-white px-3 py-1 rounded-full text-xs font-medium">
+                    Most Popular
+                  </div>
+                  <h4 className="font-semibold text-base-heading font-heading mb-2">
+                    Pro Author
+                  </h4>
+                  <div className="text-3xl font-bold text-brand-accent mb-2">
+                    55
+                  </div>
+                  <div className="text-sm text-brand-accent mb-3">
+                    credits/month
+                  </div>
+                  <div className="text-sm text-base-paragraph">
+                    = 11 books
+                  </div>
+                  <div className="text-lg font-semibold text-base-heading mt-2">
+                    $29/month
+                  </div>
+                </div>
+
+                <div className="border rounded-lg p-6 text-center opacity-75 bg-white">
+                  <h4 className="font-semibold text-base-heading font-heading mb-2">Studio</h4>
+                  <div className="text-3xl font-bold text-brand-accent mb-2">
+                    160
+                  </div>
+                  <div className="text-sm text-brand-accent mb-3">
+                    credits/month
+                  </div>
+                  <div className="text-sm text-base-paragraph">
+                    = 32 books
+                  </div>
+                  <div className="text-lg font-semibold text-base-heading mt-2">
+                    $79/month
+                  </div>
+                  <div className="text-xs text-blue-600 mt-2">Coming Soon</div>
+                </div>
+              </div>
+
+              <div className="bg-state-success-light border border-state-success rounded-lg p-6">
+                <h4 className="font-semibold text-state-success font-heading mb-3">
+                  💡 Value comparison
+                </h4>
+                <div className="text-state-success text-sm space-y-2">
+                  <p>
+                    • <strong>Starter:</strong> $3.00 per book ($9 ÷ 15 credits)
+                  </p>
+                  <p>
+                    • <strong>Pro Author:</strong> $2.64 per book ($29 ÷ 55
+                    credits) - 12% savings!
+                  </p>
+                  <p>
+                    • <strong>Studio:</strong> $2.47 per book ($79 ÷ 160 credits) -
+                    17% savings!
+                  </p>
+                </div>
+              </div>
+            </section>
+
+            {/* Tracking usage */}
+            <section id="tracking-usage" className="mb-12">
+              <h2 className="text-3xl font-bold text-base-heading font-heading mb-6 flex items-center">
+                <TrendingUp className="w-8 h-8 mr-4 text-brand-accent" />
+                Tracking your usage
+              </h2>
+
+              <p className="text-gray-700 mb-6">
+                You can monitor your credit usage and remaining balance from
+                multiple places in your account.
+              </p>
+
+              <div className="space-y-6">
+                <div className="border rounded-lg p-6 bg-white">
+                  <h4 className="font-semibold text-base-heading font-heading mb-3">
+                    Where to check your credits:
+                  </h4>
+                  <div className="space-y-4">
+                    <div className="flex items-start">
+                      <CheckCircle className="w-5 h-5 text-state-info mt-0.5 mr-3" />
+                      <div>
+                        <strong>One book = 5 credits</strong> - This is our standard
+                        rate regardless of your plan
+                      </div>
+                    </div>
+                    <div className="flex items-start">
+                      <CheckCircle className="w-5 h-5 text-state-info mt-0.5 mr-3" />
+                      <div>
+                        <strong>Monthly allocation</strong> - Credits are included
+                        with your subscription and reset each month
+                      </div>
+                    </div>
+                    <div className="flex items-start">
+                      <CheckCircle className="w-5 h-5 text-state-info mt-0.5 mr-3" />
+                      <div>
+                        <strong>Credits accumulate</strong> - Unused monthly credits
+                        carry over with no maximum limit
+                      </div>
+                    </div>
+                    <div className="flex items-start">
+                      <CheckCircle className="w-5 h-5 text-state-info mt-0.5 mr-3" />
+                      <div>
+                        <strong>Additional purchases</strong> - You can buy extra
+                        credits that never expire
+                      </div>
                     </div>
                   </div>
                 </div>
@@ -356,249 +400,6 @@
               </div>
             </section>
 
-            {/* Credit costs by plan */}
-            <section id="credit-costs" className="mb-12">
-              <h2 className="text-3xl font-bold text-base-heading font-heading mb-6 flex items-center">
-                <Package className="w-8 h-8 mr-4 text-brand-accent" />
-                Credit allocation by plan
-              </h2>
-
-              <p className="text-gray-700 font-copy mb-6">
-                Each subscription plan includes a different number of monthly
-                credits. Here's what you get with each plan:
-              </p>
-
-<<<<<<< HEAD
-              <div className="grid grid-cols-1 md:grid-cols-3 gap-6 mb-8">
-                <div className="border rounded-lg p-6 text-center bg-white">
-                  <h4 className="font-semibold text-base-heading font-heading mb-2">
-                    Starter
-                  </h4>
-                  <div className="text-3xl font-bold text-brand-accent mb-2">
-                    5
-                  </div>
-                  <div className="text-sm text-base-paragraph mb-3">
-                    credits/month
-                  </div>
-                  <div className="text-sm text-base-paragraph">
-                    = 1 book/month
-                  </div>
-                  <div className="text-lg font-semibold text-base-heading mt-2">
-                    $9/month
-=======
-              <div className="bg-gray-50 rounded-lg p-6">
-                <h4 className="font-semibold text-base-heading mb-3">
-                  Understanding your usage display:
-                </h4>
-                <div className="space-y-3 text-sm">
-                  <div className="flex justify-between items-center">
-                    <span className="text-gray-700">Monthly credits used:</span>
-                    <span className="font-medium">5/15</span>
-                  </div>
-                  <div className="w-full bg-gray-200 rounded-full h-2">
-                    <div
-                      className="bg-brand-primary h-2 rounded-full"
-                      style={{ width: "33.33%" }}
-                    ></div>
-                  </div>
-                  <div className="flex justify-between text-base-paragraph">
-                    <span>Remaining: 10 credits</span>
-                    <span>Resets: Jun 15, 2025</span>
->>>>>>> 9b1879a0
-                  </div>
-                </div>
-
-<<<<<<< HEAD
-                <div className="border-2 border-base-border rounded-lg p-6 text-center relative bg-white">
-                  <div className="absolute -top-3 left-1/2 transform -translate-x-1/2 bg-brand-primary text-white px-3 py-1 rounded-full text-xs font-medium">
-                    Most Popular
-                  </div>
-                  <h4 className="font-semibold text-base-heading font-heading mb-2">
-                    Pro Author
-                  </h4>
-                  <div className="text-3xl font-bold text-brand-accent mb-2">
-                    25
-                  </div>
-                  <div className="text-sm text-base-paragraph mb-3">
-                    credits/month
-                  </div>
-                  <div className="text-sm text-base-paragraph">
-                    = 5 books/month
-                  </div>
-                  <div className="text-lg font-semibold text-base-heading mt-2">
-                    $29/month
-                  </div>
-=======
-            <div className="grid grid-cols-1 md:grid-cols-3 gap-6 mb-6">
-              <div className="border rounded-lg p-6 text-center bg-white">
-                <h4 className="font-semibold text-base-heading mb-2">
-                  Small Pack
-                </h4>
-                <div className="text-2xl font-bold text-brand-accent mb-2">
-                  10 credits
-                </div>
-                <div className="text-lg font-semibold text-base-heading mb-3">
-                  $4.99
-                </div>
-                <div className="text-sm text-base-paragraph mb-4">
-                  $0.50 per credit
->>>>>>> 9b1879a0
-                </div>
-
-                <div className="border rounded-lg p-6 text-center opacity-75 bg-white">
-                  <h4 className="font-semibold text-base-heading font-heading mb-2">Studio</h4>
-                  <div className="text-3xl font-bold text-brand-accent mb-2">
-                    75
-                  </div>
-                  <div className="text-sm text-base-paragraph mb-3">
-                    credits/month
-                  </div>
-                  <div className="text-sm text-base-paragraph">
-                    = 15 books/month
-                  </div>
-                  <div className="text-lg font-semibold text-base-heading mt-2">
-                    $79/month
-                  </div>
-                  <div className="text-xs text-blue-600 mt-2">Coming Soon</div>
-                </div>
-              </div>
-
-              <div className="bg-state-success-light border border-state-success rounded-lg p-6">
-                <h4 className="font-semibold text-state-success font-heading mb-3">
-                  💡 Value comparison
-                </h4>
-<<<<<<< HEAD
-                <div className="text-state-success text-sm space-y-2">
-                  <p>
-                    • <strong>Starter:</strong> $9.00 per book ($9 ÷ 5 credits)
-                  </p>
-                  <p>
-                    • <strong>Pro Author:</strong> $5.80 per book ($29 ÷ 25
-                    credits) - 35% savings!
-                  </p>
-                  <p>
-                    • <strong>Studio:</strong> $5.27 per book ($79 ÷ 75 credits) -
-                    42% savings!
-                  </p>
-                </div>
-=======
-                <div className="text-2xl font-bold text-brand-accent mb-2">
-                  25 credits
-                </div>
-                <div className="text-lg font-semibold text-base-heading mb-3">
-                  $11.99
-                </div>
-                <div className="text-sm text-base-paragraph mb-4">
-                  $0.48 per credit
-                </div>
-                <div className="text-sm text-base-paragraph">
-                  = 5 additional books
-                </div>
-                <div className="text-xs text-state-success mt-2">Save 10%</div>
->>>>>>> 9b1879a0
-              </div>
-            </section>
-
-            {/* Tracking usage */}
-            <section id="tracking-usage" className="mb-12">
-              <h2 className="text-3xl font-bold text-base-heading font-heading mb-6 flex items-center">
-                <TrendingUp className="w-8 h-8 mr-4 text-brand-accent" />
-                Tracking your usage
-              </h2>
-
-              <p className="text-gray-700 font-copy mb-6">
-                You can monitor your credit usage and remaining balance from
-                multiple places in your account.
-              </p>
-
-<<<<<<< HEAD
-              <div className="space-y-6">
-                <div className="border rounded-lg p-6 bg-white">
-                  <h4 className="font-semibold text-base-heading font-heading mb-3">
-                    Where to check your credits:
-                  </h4>
-                  <div className="space-y-4">
-                    <div className="flex items-start">
-                      <div className="bg-brand-accent/15 text-brand-accent rounded-full w-6 h-6 flex items-center justify-center text-sm font-bold mr-3 mt-0.5">
-                        1
-                      </div>
-                      <div>
-                        <h5 className="font-medium text-base-heading font-heading">
-                          Dashboard
-                        </h5>
-                        <p className="text-gray-700 text-sm">
-                          Your credit balance is displayed in the top navigation
-                          bar
-                        </p>
-                      </div>
-                    </div>
-                    <div className="flex items-start">
-                      <div className="bg-brand-accent/15 text-brand-accent rounded-full w-6 h-6 flex items-center justify-center text-sm font-bold mr-3 mt-0.5">
-                        2
-                      </div>
-                      <div>
-                        <h5 className="font-medium text-base-heading">
-                          Subscription page
-                        </h5>
-                        <p className="text-gray-700 text-sm">
-                          Detailed usage breakdown with monthly progress bar
-                        </p>
-                      </div>
-                    </div>
-                    <div className="flex items-start">
-                      <div className="bg-brand-accent/15 text-brand-accent rounded-full w-6 h-6 flex items-center justify-center text-sm font-bold mr-3 mt-0.5">
-                        3
-                      </div>
-                      <div>
-                        <h5 className="font-medium text-base-heading">
-                          Book creation modal
-                        </h5>
-                        <p className="text-gray-700 text-sm">
-                          Shows current balance before you create a new book
-                        </p>
-                      </div>
-                    </div>
-                  </div>
-=======
-              <div className="border rounded-lg p-6 text-center bg-white">
-                <h4 className="font-semibold text-base-heading mb-2">
-                  Large Pack
-                </h4>
-                <div className="text-2xl font-bold text-brand-accent mb-2">
-                  50 credits
-                </div>
-                <div className="text-lg font-semibold text-base-heading mb-3">
-                  $21.99
-                </div>
-                <div className="text-sm text-base-paragraph mb-4">
-                  $0.44 per credit
->>>>>>> 9b1879a0
-                </div>
-
-                <div className="bg-gray-50 rounded-lg p-6">
-                  <h4 className="font-semibold text-base-heading mb-3">
-                    Understanding your usage display:
-                  </h4>
-                  <div className="space-y-3 text-sm">
-                    <div className="flex justify-between items-center">
-                      <span className="text-gray-700">Monthly credits used:</span>
-                      <span className="font-medium">15/25</span>
-                    </div>
-                    <div className="w-full bg-gray-200 rounded-full h-2">
-                      <div
-                        className="bg-brand-primary h-2 rounded-full"
-                        style={{ width: "60%" }}
-                      ></div>
-                    </div>
-                    <div className="flex justify-between text-base-paragraph">
-                      <span>Remaining: 10 credits</span>
-                      <span>Resets: Jan 15, 2025</span>
-                    </div>
-                  </div>
-                </div>
-              </div>
-            </section>
-
             {/* Buying additional credits */}
             <section id="buying-credits" className="mb-12">
               <h2 className="text-3xl font-bold text-base-heading font-heading mb-6 flex items-center">
@@ -606,7 +407,7 @@
                 Buying additional credits
               </h2>
 
-              <p className="text-gray-700 mb-6">
+              <p className="text-gray-700 font-copy mb-6">
                 If you need more credits than your monthly allocation, you can
                 purchase additional credit packages that never expire and stack
                 with your monthly credits.
@@ -621,10 +422,10 @@
                     10 credits
                   </div>
                   <div className="text-lg font-semibold text-base-heading mb-3">
-                    $20
+                    $4.99
                   </div>
                   <div className="text-sm text-base-paragraph mb-4">
-                    $2.00 per credit
+                    $0.50 per credit
                   </div>
                   <div className="text-sm text-base-paragraph">
                     = 2 additional books
@@ -642,10 +443,10 @@
                     25 credits
                   </div>
                   <div className="text-lg font-semibold text-base-heading mb-3">
-                    $45
+                    $11.99
                   </div>
                   <div className="text-sm text-base-paragraph mb-4">
-                    $1.80 per credit
+                    $0.48 per credit
                   </div>
                   <div className="text-sm text-base-paragraph">
                     = 5 additional books
@@ -661,10 +462,10 @@
                     50 credits
                   </div>
                   <div className="text-lg font-semibold text-base-heading mb-3">
-                    $80
+                    $21.99
                   </div>
                   <div className="text-sm text-base-paragraph mb-4">
-                    $1.60 per credit
+                    $0.44 per credit
                   </div>
                   <div className="text-sm text-base-paragraph">
                     = 10 additional books
