import React, { useEffect } from 'react';
import { Link } from 'react-router-dom';
import { Button } from '../components/ui/button';
import { 
  Check, 
  FileText,
  Crown,
  Users,
  ArrowRight,
  CreditCard,
  HelpCircle,
  CheckCircle
} from 'lucide-react';
import Footer from '../components/Footer';
<<<<<<< HEAD
import { SEOHead, structuredData } from '../components/SEOHead';
=======
import { Helmet } from 'react-helmet-async';
>>>>>>> 9b1879a0
import useAnalytics from '../hooks/useAnalytics';
import { plans } from '../lib/consts';

// FAQ data for structured data
const pricingFaqs = [
  {
    question: "How does the credit system work?",
    answer: "Credits are used to generate AI content. Each book typically requires 5 credits. Credits refresh monthly with your subscription."
  },
  {
    question: "Can I cancel my subscription anytime?",
    answer: "Yes, you can cancel your subscription at any time. You'll continue to have access until the end of your billing period."
  },
  {
    question: "What formats can I export my books in?",
    answer: "Starter plan supports ePub export. Pro and Studio plans support PDF, ePub, and DOCX formats."
  },
  {
    question: "Is there a free trial available?",
    answer: "We offer a limited free trial to test our platform. Sign up to get started with basic features."
  },
  {
    question: "Do you offer refunds?",
    answer: "We don't offer refunds, but you can cancel anytime. Your subscription will remain active until the end of your billing period."
  }
];

// Function to render icons based on string names
const renderIcon = (iconName: string) => {
  switch (iconName) {
    case 'FileText':
      return <FileText className="w-6 h-6" />;
    case 'Crown':
      return <Crown className="w-6 h-6" />;
    case 'Users':
      return <Users className="w-6 h-6" />;
    default:
      return <FileText className="w-6 h-6" />;
  }
};

export function Pricing() {
  const { trackPageView } = useAnalytics({
    measurementId: import.meta.env.VITE_ANALYTICS_ID,
  });

  useEffect(() => {
    trackPageView(window.location.pathname, 'Pricing');
  }, [trackPageView]);
  
  // Structured data for pricing
  const pricingStructuredData = {
    "@context": "https://schema.org",
    "@type": "Product",
    "name": "ProsePilot AI Writing Platform",
    "description": "AI-powered book writing platform with multiple subscription tiers",
    "offers": plans.map(plan => ({
      "@type": "Offer",
      "name": `${plan.name} Plan`,
      "price": plan.price.toString(),
      "priceCurrency": "USD",
      "priceSpecification": {
        "@type": "UnitPriceSpecification",
        "price": plan.price.toString(),
        "priceCurrency": "USD",
        "billingIncrement": "P1M"
      },
      "description": plan.description,
      "availability": plan.comingSoon ? "PreOrder" : "InStock"
    })),
    "aggregateRating": {
      "@type": "AggregateRating",
      "ratingValue": "4.8",
      "ratingCount": "1250"
    }
  };
  
  return (
    <>
      <SEOHead
        title="Pricing Plans - AI Book Writing Platform"
        description="Choose your ProsePilot plan: Starter ($9/month), Pro Author ($29/month), or Studio ($79/month). All plans include AI book generation, professional editing, and multiple export formats."
        keywords="ProsePilot pricing, AI writing cost, book writing subscription, writing software pricing, AI author pricing"
        structuredData={pricingStructuredData}
      />
      
      {/* FAQ Structured Data */}
      <script type="application/ld+json">
        {JSON.stringify(structuredData.faqPage(pricingFaqs))}
      </script>
      
      {/* Header */}
      <section className="bg-white pt-16" aria-labelledby="pricing-heading">
        <div className="max-w-7xl mx-auto px-4 sm:px-6 lg:px-8 py-16">
          <div className="text-center">
            <h1 id="pricing-heading" className="text-4xl font-bold text-base-heading sm:text-5xl font-heading">
              Choose Your Writing Plan
            </h1>
            <p className="mt-4 text-xl text-base-paragraph max-w-3xl mx-auto">
              From first-time authors to publishing houses, we have a plan that fits your writing goals and budget.
            </p>
            
            {/* Trust Indicators */}
            <div className="mt-8 flex flex-wrap justify-center items-center gap-8 text-sm text-gray-500">
              <div className="flex items-center text-base-paragraph">
                <CheckCircle className="w-4 h-4 mr-2 text-brand-accent" aria-hidden="true" />
                Cancel anytime
              </div>
              <div className="flex items-center text-base-paragraph">
                <CreditCard className="w-4 h-4 mr-2 text-brand-accent" aria-hidden="true" />
                Start from just $9/month
              </div>
            </div>
          </div>
        </div>
      </section>

      {/* Pricing Plans */}
      <section className="py-16 bg-base-background" aria-labelledby="plans-heading">
        <div className="max-w-7xl mx-auto px-4 sm:px-6 lg:px-8">
          <h2 id="plans-heading" className="sr-only font-heading">Pricing Plans</h2>
          <div className="grid grid-cols-1 gap-8 lg:grid-cols-3">
            {plans.map((plan) => (
              <article
                key={plan.id}
                className={`relative bg-white rounded-2xl shadow-lg p-8 ${
                  plan.isPopular ? 'ring-2 ring-brand-accent' : ''
                }`}
              >
                {plan.isPopular && (
                  <div className="absolute -top-4 left-1/2 transform -translate-x-1/2">
                    <span className="bg-brand-accent text-white px-4 py-1 rounded-full text-sm font-medium">
                      Most Popular
                    </span>
                  </div>
                )}
                
                {plan.comingSoon && (
                  <div className="absolute -top-4 left-1/2 transform -translate-x-1/2">
                    <span className="bg-state-warning text-white px-4 py-1 rounded-full text-sm font-medium">
                      Coming Soon
                    </span>
                  </div>
                )}
<<<<<<< HEAD
=======
                
                <div className="p-8 flex flex-col h-full">
                  <div className="flex-1">
                    {/* Plan Header */}
                  <div className="text-center mb-8">
                    <div className={`${plan.color} w-16 h-16 rounded-full flex items-center justify-center text-white mx-auto mb-4`}>
                      {renderIcon(plan.icon)}
                    </div>
                    <h3 className="text-2xl font-bold text-base-heading">{plan.name}</h3>
                    <p className="text-base-paragraph mt-2">{plan.description}</p>
                  </div>
>>>>>>> 9b1879a0

                <div className="text-center">
                  <div className={`inline-flex items-center justify-center w-12 h-12 rounded-lg ${plan.color} text-white mb-4`}>
                    {plan.icon}
                  </div>
                  <h3 className="text-2xl font-bold text-base-heading mb-2 font-heading">{plan.name}</h3>
                  <p className="text-base-paragraph mb-6">{plan.description}</p>
                  
                  <div className="mb-6">
                    <span className="text-4xl font-bold text-base-heading">${plan.price}</span>
                    <span className="text-base-paragraph">/month</span>
                  </div>
                  
                  <div className="mb-8">
                    <span className="text-sm text-base-paragraph">
                      {plan.credits} credits/month ({Math.floor(plan.credits / 5)} books)
                    </span>
                  </div>

                  <ul className="space-y-4 mb-8 text-left">
                    {plan.features.map((feature, index) => (
                      <li key={index} className="flex items-start">
                        <Check className="w-5 h-5 text-state-success mr-3 mt-0.5 flex-shrink-0" aria-hidden="true" />
                        <span className="text-base-paragraph">{feature}</span>
                      </li>
                    ))}
                  </ul>

                  <Link to={plan.comingSoon ? "#" : "/signup"}>
                    <Button
                      className={`w-full ${
                        plan.isPopular
                          ? 'bg-brand-accent hover:bg-brand-accent/90'
                          : ''
                      }`}
                      disabled={plan.comingSoon}
                    >
                      {plan.comingSoon ? 'Coming Soon' : 'Get Started'}
                      {!plan.comingSoon && <ArrowRight className="ml-2 h-4 w-4" aria-hidden="true" />}
                    </Button>
                  </Link>
                </div>
              </article>
            ))}
          </div>

          {/* Additional Info */}
          <div className="mt-16 text-center">
            <p className="text-base-paragraph mb-4">
              All plans include our core AI writing features and export capabilities
            </p>
            <div className="flex flex-wrap justify-center gap-8 text-sm text-gray-500">
              <p className="text-base-paragraph"><span className="text-brand-accent">✓</span> AI story generation</p>
              <p className="text-base-paragraph"><span className="text-brand-accent">✓</span> Character development</p>
              <p className="text-base-paragraph"><span className="text-brand-accent">✓</span> Plot consistency checking</p>
              {/* <p className="text-base-paragraph"><span className="text-brand-accent">✓</span> Multiple export formats</p> */}
            </div>
          </div>
        </div>
      </section>

      {/* Credit Packages */}
      <section className="bg-white py-16" aria-labelledby="credit-packages-heading">
        <div className="max-w-7xl mx-auto px-4 sm:px-6 lg:px-8">
          <div className="text-center mb-12">
            <h2 id="credit-packages-heading" className="text-3xl font-extrabold text-base-heading font-heading">Need More Credits?</h2>
            <p className="mt-4 text-xl text-base-paragraph">
              Purchase additional credits that never expire
            </p>
          </div>

          <div className="grid grid-cols-1 md:grid-cols-3 gap-8 max-w-4xl mx-auto">
            {[
              { credits: 10, price: 20, popular: false },
              { credits: 25, price: 45, savings: 10, popular: true },
              { credits: 50, price: 80, savings: 20, popular: false }
            ].map((pack, index) => (
              <div
                key={index}
                className={`bg-base-background rounded-lg p-6 text-center flex flex-col justify-center items-center ${
                  pack.popular ? 'ring-2 ring-brand-accent' : ''
                }`}
              >
                {pack.popular && (
                  <div className="bg-brand-accent text-white text-sm font-medium px-3 py-1 rounded-full inline-block mb-4">
                    Best Value
                  </div>
                )}
                <div className="text-3xl font-bold text-base-heading mb-2">
                  {pack.credits} Credits
                </div>
                <div className="text-2xl font-bold text-base-heading mb-4">
                  ${pack.price}
                </div>
                {pack.savings && (
                  <div className="text-sm text-state-success font-medium mb-4">
                    Save {pack.savings}%
                  </div>
                )}
                <div className="text-sm text-base-paragraph mb-6">
                  Create {Math.floor(pack.credits / 5)} books
                </div>
                <Link to="/signup">
                  <Button className={`w-full ${pack.popular ? 'bg-brand-accent border-brand-accent hover:bg-brand-accent/90 hover:border-brand-accent/90 hover:text-white' : ''}`}>
                    Purchase Credits
                  </Button>
                </Link>
              </div>
            ))}
          </div>
        </div>
      </section>

      {/* FAQ Section */}
      <section className="py-16 bg-white" aria-labelledby="faq-heading">
        <div className="max-w-4xl mx-auto px-4 sm:px-6 lg:px-8">
          <div className="text-center mb-12">
            <h2 id="faq-heading" className="text-3xl font-bold text-base-heading font-heading">
              Frequently Asked Questions
            </h2>
            <p className="mt-4 text-lg text-base-paragraph">
              Everything you need to know about ProsePilot pricing and plans
            </p>
          </div>
          
          <div className="space-y-8">
            {pricingFaqs.map((faq, index) => (
              <article key={index} className="bg-base-background rounded-lg p-6">
                <h3 className="text-lg font-semibold text-base-heading mb-3 font-heading">
                  {faq.question}
                </h3>
                <p className="text-base-paragraph">{faq.answer}</p>
              </article>
            ))}
          </div>
        </div>
      </section>

      {/* CTA Section */}
      <section className="py-16 bg-brand-accent/5">
        <div className="max-w-4xl mx-auto px-4 sm:px-6 lg:px-8 text-center">
          <h2 className="text-3xl font-bold text-base-heading mb-4 font-heading">
            Ready to Start Writing?
          </h2>
          <p className="text-lg text-base-paragraph mb-8">
            Join thousands of writers who've transformed their ideas into published books with ProsePilot.
          </p>
          <div className="flex flex-col sm:flex-row gap-4 justify-center">
            <Link to="/signup">
              <Button className="px-8 py-3 text-lg">
                Start Your Free Trial
                <ArrowRight className="ml-2 h-5 w-5" aria-hidden="true" />
              </Button>
            </Link>
            <Link to="/support">
              <Button variant="outline" className="px-8 py-3 text-lg">
                <HelpCircle className="mr-2 h-5 w-5" aria-hidden="true" />
                Need Help?
              </Button>
            </Link>
          </div>
        </div>
      </section>

      <Footer />
    </>
  );
}<|MERGE_RESOLUTION|>--- conflicted
+++ resolved
@@ -12,35 +12,30 @@
   CheckCircle
 } from 'lucide-react';
 import Footer from '../components/Footer';
-<<<<<<< HEAD
-import { SEOHead, structuredData } from '../components/SEOHead';
-=======
 import { Helmet } from 'react-helmet-async';
->>>>>>> 9b1879a0
 import useAnalytics from '../hooks/useAnalytics';
 import { plans } from '../lib/consts';
 
-// FAQ data for structured data
-const pricingFaqs = [
+const faqs = [
   {
-    question: "How does the credit system work?",
-    answer: "Credits are used to generate AI content. Each book typically requires 5 credits. Credits refresh monthly with your subscription."
+    question: "What are credits and how do they work?",
+    answer: "Credits are used to generate books. Each book costs 5 credits to create. Credits are included with your subscription and unused credits carry over with no maximum limit."
+  },
+  // {
+  //   question: "Can I upgrade or downgrade my plan anytime?",
+  //   answer: "Yes! You can change your plan at any time. Upgrades take effect immediately, while downgrades take effect at your next billing cycle."
+  // },
+  // {
+  //   question: "Do you offer annual billing discounts?",
+  //   answer: "Yes! Annual subscribers save 20% compared to monthly billing. You can switch to annual billing from your subscription settings."
+  // },
+  {
+    question: "What happens to my books if I cancel?",
+    answer: "Your books remain accessible in read-only mode. You can still export them, but editing requires an active subscription."
   },
   {
-    question: "Can I cancel my subscription anytime?",
-    answer: "Yes, you can cancel your subscription at any time. You'll continue to have access until the end of your billing period."
-  },
-  {
-    question: "What formats can I export my books in?",
-    answer: "Starter plan supports ePub export. Pro and Studio plans support PDF, ePub, and DOCX formats."
-  },
-  {
-    question: "Is there a free trial available?",
-    answer: "We offer a limited free trial to test our platform. Sign up to get started with basic features."
-  },
-  {
-    question: "Do you offer refunds?",
-    answer: "We don't offer refunds, but you can cancel anytime. Your subscription will remain active until the end of your billing period."
+    question: "Can I buy additional credits?",
+    answer: "Yes! You can purchase credit packs anytime from your subscription page. These credits never expire and stack with your monthly allowance."
   }
 ];
 
@@ -67,52 +62,16 @@
     trackPageView(window.location.pathname, 'Pricing');
   }, [trackPageView]);
   
-  // Structured data for pricing
-  const pricingStructuredData = {
-    "@context": "https://schema.org",
-    "@type": "Product",
-    "name": "ProsePilot AI Writing Platform",
-    "description": "AI-powered book writing platform with multiple subscription tiers",
-    "offers": plans.map(plan => ({
-      "@type": "Offer",
-      "name": `${plan.name} Plan`,
-      "price": plan.price.toString(),
-      "priceCurrency": "USD",
-      "priceSpecification": {
-        "@type": "UnitPriceSpecification",
-        "price": plan.price.toString(),
-        "priceCurrency": "USD",
-        "billingIncrement": "P1M"
-      },
-      "description": plan.description,
-      "availability": plan.comingSoon ? "PreOrder" : "InStock"
-    })),
-    "aggregateRating": {
-      "@type": "AggregateRating",
-      "ratingValue": "4.8",
-      "ratingCount": "1250"
-    }
-  };
-  
   return (
     <>
-      <SEOHead
-        title="Pricing Plans - AI Book Writing Platform"
-        description="Choose your ProsePilot plan: Starter ($9/month), Pro Author ($29/month), or Studio ($79/month). All plans include AI book generation, professional editing, and multiple export formats."
-        keywords="ProsePilot pricing, AI writing cost, book writing subscription, writing software pricing, AI author pricing"
-        structuredData={pricingStructuredData}
-      />
-      
-      {/* FAQ Structured Data */}
-      <script type="application/ld+json">
-        {JSON.stringify(structuredData.faqPage(pricingFaqs))}
-      </script>
-      
+      <Helmet>
+        <title>ProsePilot - Pricing</title>
+      </Helmet>
       {/* Header */}
-      <section className="bg-white pt-16" aria-labelledby="pricing-heading">
+      <div className="bg-white pt-16">
         <div className="max-w-7xl mx-auto px-4 sm:px-6 lg:px-8 py-16">
           <div className="text-center">
-            <h1 id="pricing-heading" className="text-4xl font-bold text-base-heading sm:text-5xl font-heading">
+            <h1 className="text-4xl font-extrabold text-base-heading sm:text-5xl font-heading">
               Choose Your Writing Plan
             </h1>
             <p className="mt-4 text-xl text-base-paragraph max-w-3xl mx-auto">
@@ -122,47 +81,39 @@
             {/* Trust Indicators */}
             <div className="mt-8 flex flex-wrap justify-center items-center gap-8 text-sm text-gray-500">
               <div className="flex items-center text-base-paragraph">
-                <CheckCircle className="w-4 h-4 mr-2 text-brand-accent" aria-hidden="true" />
+                <CheckCircle className="w-4 h-4 mr-2 text-brand-accent" />
                 Cancel anytime
               </div>
               <div className="flex items-center text-base-paragraph">
-                <CreditCard className="w-4 h-4 mr-2 text-brand-accent" aria-hidden="true" />
+                <CreditCard className="w-4 h-4 mr-2 text-brand-accent" />
                 Start from just $9/month
               </div>
             </div>
           </div>
         </div>
-      </section>
+      </div>
 
       {/* Pricing Plans */}
-      <section className="py-16 bg-base-background" aria-labelledby="plans-heading">
-        <div className="max-w-7xl mx-auto px-4 sm:px-6 lg:px-8">
-          <h2 id="plans-heading" className="sr-only font-heading">Pricing Plans</h2>
-          <div className="grid grid-cols-1 gap-8 lg:grid-cols-3">
+      <div className="bg-gray-50 py-16">
+        <div className="max-w-5xl mx-auto px-4 sm:px-6 lg:px-8">
+          <div className="grid grid-cols-1 md:grid-cols-2 lg:grid-cols-3 gap-8">
             {plans.map((plan) => (
-              <article
+              <div
                 key={plan.id}
-                className={`relative bg-white rounded-2xl shadow-lg p-8 ${
-                  plan.isPopular ? 'ring-2 ring-brand-accent' : ''
-                }`}
+                className={`relative bg-white rounded-xl shadow-lg overflow-hidden transform transition-all hover:scale-105 ${
+                  plan.isPopular ? 'ring-2 ring-brand-accent scale-105' : ''
+                } ${plan.comingSoon ? 'opacity-75' : ''}`}
               >
                 {plan.isPopular && (
-                  <div className="absolute -top-4 left-1/2 transform -translate-x-1/2">
-                    <span className="bg-brand-accent text-white px-4 py-1 rounded-full text-sm font-medium">
-                      Most Popular
-                    </span>
-                  </div>
-                )}
-                
+                  <div className="absolute top-0 right-0 bg-brand-accent text-white px-4 py-1 text-sm font-medium rounded-bl-lg">
+                    Most Popular
+                  </div>
+                )}
                 {plan.comingSoon && (
-                  <div className="absolute -top-4 left-1/2 transform -translate-x-1/2">
-                    <span className="bg-state-warning text-white px-4 py-1 rounded-full text-sm font-medium">
-                      Coming Soon
-                    </span>
-                  </div>
-                )}
-<<<<<<< HEAD
-=======
+                  <div className="absolute top-0 right-0 bg-state-info text-white px-4 py-1 text-sm font-medium rounded-bl-lg">
+                    Coming Soon
+                  </div>
+                )}
                 
                 <div className="p-8 flex flex-col h-full">
                   <div className="flex-1">
@@ -171,53 +122,45 @@
                     <div className={`${plan.color} w-16 h-16 rounded-full flex items-center justify-center text-white mx-auto mb-4`}>
                       {renderIcon(plan.icon)}
                     </div>
-                    <h3 className="text-2xl font-bold text-base-heading">{plan.name}</h3>
+                    <h3 className="text-2xl font-bold text-base-heading font-heading">{plan.name}</h3>
                     <p className="text-base-paragraph mt-2">{plan.description}</p>
                   </div>
->>>>>>> 9b1879a0
-
-                <div className="text-center">
-                  <div className={`inline-flex items-center justify-center w-12 h-12 rounded-lg ${plan.color} text-white mb-4`}>
-                    {plan.icon}
-                  </div>
-                  <h3 className="text-2xl font-bold text-base-heading mb-2 font-heading">{plan.name}</h3>
-                  <p className="text-base-paragraph mb-6">{plan.description}</p>
-                  
-                  <div className="mb-6">
-                    <span className="text-4xl font-bold text-base-heading">${plan.price}</span>
-                    <span className="text-base-paragraph">/month</span>
-                  </div>
-                  
-                  <div className="mb-8">
-                    <span className="text-sm text-base-paragraph">
-                      {plan.credits} credits/month ({Math.floor(plan.credits / 5)} books)
-                    </span>
-                  </div>
-
-                  <ul className="space-y-4 mb-8 text-left">
+
+                  {/* Pricing */}
+                  <div className="text-center mb-8">
+                    <div className="flex items-baseline justify-center">
+                      <span className="text-5xl font-extrabold text-base-heading">${plan.price}</span>
+                      <span className="text-xl text-gray-500 ml-1">/month</span>
+                    </div>
+                    <div className="mt-2 text-sm text-gray-500">
+                      {plan.credits === -1 ? 'Unlimited credits' : `${plan.credits} credits included`}
+                    </div>
+                  </div>
+
+                  {/* Features */}
+                  <ul className="space-y-4 mb-8">
                     {plan.features.map((feature, index) => (
                       <li key={index} className="flex items-start">
-                        <Check className="w-5 h-5 text-state-success mr-3 mt-0.5 flex-shrink-0" aria-hidden="true" />
-                        <span className="text-base-paragraph">{feature}</span>
+                        <Check className="h-5 w-5 text-state-success shrink-0 mt-0.5" />
+                        <span className="ml-3 text-gray-700 text-sm">{feature}</span>
                       </li>
                     ))}
                   </ul>
-
-                  <Link to={plan.comingSoon ? "#" : "/signup"}>
+                  </div>
+
+                  {/* CTA Button */}
+                  <Link to="/signup">
                     <Button
-                      className={`w-full ${
-                        plan.isPopular
-                          ? 'bg-brand-accent hover:bg-brand-accent/90'
-                          : ''
-                      }`}
+                      className={`w-full ${plan.isPopular && 'bg-brand-accent border-brand-accent text-white hover:bg-brand-accent/90 hover:border-brand-accent/90 hover:text-white'}`}
                       disabled={plan.comingSoon}
+                      variant={plan.isPopular ? 'default' : 'outline'}
                     >
                       {plan.comingSoon ? 'Coming Soon' : 'Get Started'}
-                      {!plan.comingSoon && <ArrowRight className="ml-2 h-4 w-4" aria-hidden="true" />}
+                      {!plan.comingSoon && <ArrowRight className="ml-2 h-4 w-4" />}
                     </Button>
                   </Link>
                 </div>
-              </article>
+              </div>
             ))}
           </div>
 
@@ -234,13 +177,13 @@
             </div>
           </div>
         </div>
-      </section>
+      </div>
 
       {/* Credit Packages */}
-      <section className="bg-white py-16" aria-labelledby="credit-packages-heading">
+      <div className="bg-white py-16">
         <div className="max-w-7xl mx-auto px-4 sm:px-6 lg:px-8">
           <div className="text-center mb-12">
-            <h2 id="credit-packages-heading" className="text-3xl font-extrabold text-base-heading font-heading">Need More Credits?</h2>
+            <h2 className="text-3xl font-extrabold text-base-heading font-heading">Need More Credits?</h2>
             <p className="mt-4 text-xl text-base-paragraph">
               Purchase additional credits that never expire
             </p>
@@ -286,59 +229,43 @@
             ))}
           </div>
         </div>
-      </section>
+      </div>
 
       {/* FAQ Section */}
-      <section className="py-16 bg-white" aria-labelledby="faq-heading">
+      <div className="bg-gray-50 py-16">
         <div className="max-w-4xl mx-auto px-4 sm:px-6 lg:px-8">
           <div className="text-center mb-12">
-            <h2 id="faq-heading" className="text-3xl font-bold text-base-heading font-heading">
-              Frequently Asked Questions
-            </h2>
-            <p className="mt-4 text-lg text-base-paragraph">
-              Everything you need to know about ProsePilot pricing and plans
-            </p>
-          </div>
-          
+            <h2 className="text-3xl font-extrabold text-base-heading font-heading">Frequently Asked Questions</h2>
+            <p className="mt-4 text-xl text-base-paragraph">
+              Everything you need to know about our pricing
+            </p>
+          </div>
+
           <div className="space-y-8">
-            {pricingFaqs.map((faq, index) => (
-              <article key={index} className="bg-base-background rounded-lg p-6">
-                <h3 className="text-lg font-semibold text-base-heading mb-3 font-heading">
+            {faqs.map((faq, index) => (
+              <div key={index} className="bg-white rounded-lg p-6 shadow-sm">
+                <h3 className="text-lg font-semibold text-base-heading mb-3 flex items-center font-heading">
+                  <HelpCircle className="w-5 h-5 text-base-heading mr-3" />
                   {faq.question}
                 </h3>
-                <p className="text-base-paragraph">{faq.answer}</p>
-              </article>
+                <p className="text-gray-700 leading-relaxed">{faq.answer}</p>
+              </div>
             ))}
           </div>
-        </div>
-      </section>
-
-      {/* CTA Section */}
-      <section className="py-16 bg-brand-accent/5">
-        <div className="max-w-4xl mx-auto px-4 sm:px-6 lg:px-8 text-center">
-          <h2 className="text-3xl font-bold text-base-heading mb-4 font-heading">
-            Ready to Start Writing?
-          </h2>
-          <p className="text-lg text-base-paragraph mb-8">
-            Join thousands of writers who've transformed their ideas into published books with ProsePilot.
-          </p>
-          <div className="flex flex-col sm:flex-row gap-4 justify-center">
-            <Link to="/signup">
-              <Button className="px-8 py-3 text-lg">
-                Start Your Free Trial
-                <ArrowRight className="ml-2 h-5 w-5" aria-hidden="true" />
+
+          <div className="text-center mt-12">
+            <p className="text-base-paragraph mb-4">Still have questions?</p>
+            <Link to="/support">
+              <Button>
+                Contact Support
+                <ArrowRight className="ml-2 h-4 w-4" />
               </Button>
             </Link>
-            <Link to="/support">
-              <Button variant="outline" className="px-8 py-3 text-lg">
-                <HelpCircle className="mr-2 h-5 w-5" aria-hidden="true" />
-                Need Help?
-              </Button>
-            </Link>
-          </div>
-        </div>
-      </section>
-
+          </div>
+        </div>
+      </div>
+
+      {/* Footer */}
       <Footer />
     </>
   );
