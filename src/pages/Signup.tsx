import React, { useState, useEffect } from 'react';
import { useNavigate, Link } from 'react-router-dom';
import { useForm } from 'react-hook-form';
import { supabase } from '../lib/supabase';
import { Button } from '../components/ui/button';
import { Input } from '../components/ui/input';
import { Label } from '../components/ui/label';
import { useToast } from '../hooks/use-toast';
import { Eye, EyeOff } from 'lucide-react';
import Footer from '../components/Footer';
import { Helmet } from 'react-helmet';
import useAnalytics from '../hooks/useAnalytics';
import { RootState } from '../store';
import { useSelector } from 'react-redux';

interface SignupFormData {
  fullName: string;
  email: string;
  password: string;
}

export function Signup() {
  const navigate = useNavigate();
  const { toast } = useToast();
  const { trackEvent } = useAnalytics({
    measurementId: import.meta.env.VITE_ANALYTICS_ID,
  });
  const { status } = useSelector((state: RootState) => state.auth);

  const [showPassword, setShowPassword] = useState(false);
  const [passwordStrength, setPasswordStrength] = useState(0);
  const [success, setSuccess] = useState(false);

  const {
    register,
    handleSubmit,
    watch,
    formState: { errors },
  } = useForm<SignupFormData>({
    mode: 'onSubmit',
  });

  const watchedPassword = watch('password', '');

  const calculatePasswordStrength = (pass: string) => {
    let strength = 0;
    if (pass.length >= 8) strength += 1;
    if (pass.match(/[A-Z]/)) strength += 1;
    if (pass.match(/[a-z]/)) strength += 1;
    if (pass.match(/[0-9]/)) strength += 1;
    if (pass.match(/[^A-Za-z0-9]/)) strength += 1;
    return strength;
  };

  useEffect(() => {
    setPasswordStrength(calculatePasswordStrength(watchedPassword));
  }, [watchedPassword]);

  const getStrengthColor = () => {
    switch (passwordStrength) {
      case 0: return 'bg-state-error';
      case 1: return 'bg-state-error';
      case 2: return 'bg-orange-500';
      case 3: return 'bg-yellow-500';
      case 4: return 'bg-state-success';
      case 5: return 'bg-state-success';
      default: return 'bg-gray-200';
    }
  };

  const getStrengthText = () => {
    switch (passwordStrength) {
      case 0: return 'Very Weak';
      case 1: return 'Weak';
      case 2: return 'Fair';
      case 3: return 'Good';
      case 4: return 'Strong';
      case 5: return 'Very Strong';
      default: return '';
    }
  };

  const onSubmit = async ({ email, password }: SignupFormData) => {
    try {
      const { error } = await supabase.auth.signUp({
        email,
        password,
      });
  
      if (error) {
        throw new Error(error.message);
      }

      trackEvent({
        category: "authentication",
        action: "signup",
        label: "email",
      });
      
      setSuccess(true);
    } catch (error) {
      toast({
        variant: "destructive",
        title: "Error",
        description: error instanceof Error ? error.message : "Sign up failed",
      });
    }
  };

  const handleSocialLogin = async (provider: 'google' | 'facebook') => {
    try {
      const { error } = await supabase.auth.signInWithOAuth({
        provider,
        options: {
          redirectTo: `${window.location.origin}/workspace`,
        },
      });

      if (error) throw error;
    } catch (error: unknown) {
      toast({
        variant: "destructive",
        title: "Error",
        description: error instanceof Error ? error.message : "Unknown error",
      });
    }
  };

  return (
    <>
      <Helmet>
        <title>ProsePilot - Sign Up</title>
      </Helmet>
      <div className='flex flex-col min-h-[calc(100vh-64px)]'>
        <div className="flex items-center justify-center py-12 px-4 sm:px-6 lg:px-8 flex-1">
          <div className="max-w-md w-full space-y-8 bg-white rounded-lg p-8 shadow-md">
            <div>
              <h2 className="mt-6 text-center text-3xl font-bold text-base-heading font-heading">
                Create your account
              </h2>
            </div>
            {success ? (
              <div className="flex flex-col gap-4">
                <p className="text-center text-sm text-gray-500">
                  Please check your email to verify your account.
                </p>
              <Button
                onClick={() => navigate('/login')}
                className="w-full mt-8"
              >
                Back to Login
              </Button>
<<<<<<< HEAD

              {/* <Button
                variant="outline"
                onClick={() => handleSocialLogin('facebook')}
                className="group w-full flex items-center justify-center gap-3"
              >
                <Facebook className="w-5 h-5 text-[#1877F2] group-hover:text-white transition-colors" />
                Continue with Facebook
              </Button> */}

              <div className="relative">
                <div className="absolute inset-0 flex items-center">
                  <div className="w-full border-t border-brand-accent" />
                </div>
                <div className="relative flex justify-center text-sm">
                  <span className="px-2 bg-base-background text-brand-accent font-copy">Or continue with email</span>
                </div>
=======
>>>>>>> 30003533
              </div>
            ) : (
              <>
                <div className="flex flex-col gap-4">
                  <Button
                    variant="outline"
                    onClick={() => handleSocialLogin('google')}
                    className="group w-full flex items-center justify-center gap-3"
                  >
                    <img src="https://www.gstatic.com/firebasejs/ui/2.0.0/images/auth/google.svg" alt="Google" 
                      className="w-5 h-5 group-hover:brightness-0 group-hover:invert transition-all" />
                    Continue with Google
                  </Button>

                  {/* <Button
                    variant="outline"
                    onClick={() => handleSocialLogin('facebook')}
                    className="group w-full flex items-center justify-center gap-3"
                  >
                    <Facebook className="w-5 h-5 text-[#1877F2] group-hover:text-white transition-colors" />
                    Continue with Facebook
                  </Button> */}

                  <div className="relative">
                    <div className="absolute inset-0 flex items-center">
                      <div className="w-full border-t border-brand-accent" />
                    </div>
                    <div className="relative flex justify-center text-sm">
                      <span className="px-2 bg-base-background text-brand-accent">Or continue with email</span>
                    </div>
                  </div>
<<<<<<< HEAD
                  {errors.password && (
                    <p className="mt-1 text-sm text-state-error">{errors.password.message}</p>
                  )}
                  {watchedPassword && (
                    <div className="mt-2">
                      <div className="flex justify-between items-center mb-1">
                        <span className="text-sm text-gray-500 font-copy">Password strength:</span>
                        <span className="text-sm font-medium text-gray-700 font-copy">{getStrengthText()}</span>
                      </div>
                      <div className="h-2 w-full bg-gray-200 rounded-full overflow-hidden">
                        <div
                          className={`h-full transition-all ${getStrengthColor()}`}
                          style={{ width: `${(passwordStrength / 5) * 100}%` }}
=======
                </div>

                <form className="mt-8 space-y-6" onSubmit={handleSubmit(onSubmit)} noValidate autoComplete="off">
                  <div className="space-y-4">
                    <div>
                      <Label htmlFor="fullName">Full Name</Label>
                      <Input
                        id="fullName"
                        type="text"
                        {...register('fullName', {
                          required: 'Full name is required',
                          minLength: {
                            value: 2,
                            message: 'Full name must be at least 2 characters long'
                          }
                        })}
                        className={`bg-brand-brand-accent ${
                          errors.fullName ? 'border-state-error' : ''
                        }`}
                      />
                      {errors.fullName && (
                        <p className="mt-1 text-sm text-state-error">{errors.fullName.message}</p>
                      )}
                    </div>
                    <div>
                      <Label htmlFor="email">Email address</Label>
                      <Input
                        id="email"
                        type="email"
                        {...register('email', {
                          required: 'Email is required',
                          pattern: {
                            value: /^[A-Z0-9._%+-]+@[A-Z0-9.-]+\.[A-Z]{2,}$/i,
                            message: 'Please enter a valid email address'
                          }
                        })}
                        className={`bg-brand-brand-accent ${
                          errors.email ? 'border-state-error' : ''
                        }`}
                      />
                      {errors.email && (
                        <p className="mt-1 text-sm text-state-error">{errors.email.message}</p>
                      )}
                    </div>
                    <div>
                      <Label htmlFor="password">Password</Label>
                      <div className="relative">
                        <Input
                          id="password"
                          type={showPassword ? "text" : "password"}
                          {...register('password', {
                            required: 'Password is required',
                            minLength: {
                              value: 8,
                              message: 'Password must be at least 8 characters long'
                            },
                            pattern: {
                              value: /^(?=.*[a-z])(?=.*[A-Z])(?=.*\d)(?=.*[^A-Za-z0-9])/,
                              message: 'Password must contain uppercase, lowercase, number, and special character'
                            }
                          })}
                          className={`bg-brand-brand-accent pr-10 ${
                            errors.password ? 'border-state-error' : ''
                          }`}
>>>>>>> 30003533
                        />
                        <button
                          type="button"
                          onClick={() => setShowPassword(!showPassword)}
                          className="absolute right-2 top-1/2 -translate-y-1/2 text-gray-500 hover:text-gray-700"
                        >
                          {showPassword ? <EyeOff size={20} /> : <Eye size={20} />}
                        </button>
                      </div>
<<<<<<< HEAD
                      <ul className="mt-2 text-sm text-gray-500 space-y-1 font-copy">
                        <li className={watchedPassword.length >= 8 ? "text-state-success" : ""}>• At least 8 characters</li>
                        <li className={watchedPassword.match(/[A-Z]/) ? "text-state-success" : ""}>• At least one uppercase letter</li>
                        <li className={watchedPassword.match(/[a-z]/) ? "text-state-success" : ""}>• At least one lowercase letter</li>
                        <li className={watchedPassword.match(/[0-9]/) ? "text-state-success" : ""}>• At least one number</li>
                        <li className={watchedPassword.match(/[^A-Za-z0-9]/) ? "text-state-success" : ""}>• At least one special character</li>
                      </ul>
=======
                      {errors.password && (
                        <p className="mt-1 text-sm text-state-error">{errors.password.message}</p>
                      )}
                      {watchedPassword && (
                        <div className="mt-2">
                          <div className="flex justify-between items-center mb-1">
                            <span className="text-sm text-gray-500">Password strength:</span>
                            <span className="text-sm font-medium text-gray-700">{getStrengthText()}</span>
                          </div>
                          <div className="h-2 w-full bg-gray-200 rounded-full overflow-hidden">
                            <div
                              className={`h-full transition-all ${getStrengthColor()}`}
                              style={{ width: `${(passwordStrength / 5) * 100}%` }}
                            />
                          </div>
                          <ul className="mt-2 text-sm text-gray-500 space-y-1">
                            <li className={watchedPassword.length >= 8 ? "text-state-success" : ""}>• At least 8 characters</li>
                            <li className={watchedPassword.match(/[A-Z]/) ? "text-state-success" : ""}>• At least one uppercase letter</li>
                            <li className={watchedPassword.match(/[a-z]/) ? "text-state-success" : ""}>• At least one lowercase letter</li>
                            <li className={watchedPassword.match(/[0-9]/) ? "text-state-success" : ""}>• At least one number</li>
                            <li className={watchedPassword.match(/[^A-Za-z0-9]/) ? "text-state-success" : ""}>• At least one special character</li>
                          </ul>
                        </div>
                      )}
>>>>>>> 30003533
                    </div>
                  </div>

<<<<<<< HEAD
              <div className="text-center">
                <span className="text-sm text-gray-500 font-copy">
                  Already have an account?{' '}
=======
>>>>>>> 30003533
                  <Button
                    type="submit"
                    className="w-full"
                    disabled={status === "loading" || passwordStrength < 3}
                  >
                    {status === "loading" ? 'Creating account...' : 'Create account'}
                  </Button>

                  <div className="text-center">
                    <span className="text-sm text-gray-500">
                      Already have an account?{' '}
                      <Button
                        variant="link"
                        asChild
                      >
                        <Link to="/login">
                          Sign in
                        </Link>
                      </Button>
                    </span>
                  </div>
                </form>
              </>
            )}
          </div>
        </div>  
        {/* Footer */}
        <Footer />
      </div>
    </>
  );
}<|MERGE_RESOLUTION|>--- conflicted
+++ resolved
@@ -150,26 +150,6 @@
               >
                 Back to Login
               </Button>
-<<<<<<< HEAD
-
-              {/* <Button
-                variant="outline"
-                onClick={() => handleSocialLogin('facebook')}
-                className="group w-full flex items-center justify-center gap-3"
-              >
-                <Facebook className="w-5 h-5 text-[#1877F2] group-hover:text-white transition-colors" />
-                Continue with Facebook
-              </Button> */}
-
-              <div className="relative">
-                <div className="absolute inset-0 flex items-center">
-                  <div className="w-full border-t border-brand-accent" />
-                </div>
-                <div className="relative flex justify-center text-sm">
-                  <span className="px-2 bg-base-background text-brand-accent font-copy">Or continue with email</span>
-                </div>
-=======
->>>>>>> 30003533
               </div>
             ) : (
               <>
@@ -198,24 +178,9 @@
                       <div className="w-full border-t border-brand-accent" />
                     </div>
                     <div className="relative flex justify-center text-sm">
-                      <span className="px-2 bg-base-background text-brand-accent">Or continue with email</span>
+                      <span className="px-2 bg-white text-brand-accent">Or continue with email</span>
                     </div>
                   </div>
-<<<<<<< HEAD
-                  {errors.password && (
-                    <p className="mt-1 text-sm text-state-error">{errors.password.message}</p>
-                  )}
-                  {watchedPassword && (
-                    <div className="mt-2">
-                      <div className="flex justify-between items-center mb-1">
-                        <span className="text-sm text-gray-500 font-copy">Password strength:</span>
-                        <span className="text-sm font-medium text-gray-700 font-copy">{getStrengthText()}</span>
-                      </div>
-                      <div className="h-2 w-full bg-gray-200 rounded-full overflow-hidden">
-                        <div
-                          className={`h-full transition-all ${getStrengthColor()}`}
-                          style={{ width: `${(passwordStrength / 5) * 100}%` }}
-=======
                 </div>
 
                 <form className="mt-8 space-y-6" onSubmit={handleSubmit(onSubmit)} noValidate autoComplete="off">
@@ -280,7 +245,6 @@
                           className={`bg-brand-brand-accent pr-10 ${
                             errors.password ? 'border-state-error' : ''
                           }`}
->>>>>>> 30003533
                         />
                         <button
                           type="button"
@@ -290,15 +254,6 @@
                           {showPassword ? <EyeOff size={20} /> : <Eye size={20} />}
                         </button>
                       </div>
-<<<<<<< HEAD
-                      <ul className="mt-2 text-sm text-gray-500 space-y-1 font-copy">
-                        <li className={watchedPassword.length >= 8 ? "text-state-success" : ""}>• At least 8 characters</li>
-                        <li className={watchedPassword.match(/[A-Z]/) ? "text-state-success" : ""}>• At least one uppercase letter</li>
-                        <li className={watchedPassword.match(/[a-z]/) ? "text-state-success" : ""}>• At least one lowercase letter</li>
-                        <li className={watchedPassword.match(/[0-9]/) ? "text-state-success" : ""}>• At least one number</li>
-                        <li className={watchedPassword.match(/[^A-Za-z0-9]/) ? "text-state-success" : ""}>• At least one special character</li>
-                      </ul>
-=======
                       {errors.password && (
                         <p className="mt-1 text-sm text-state-error">{errors.password.message}</p>
                       )}
@@ -323,16 +278,9 @@
                           </ul>
                         </div>
                       )}
->>>>>>> 30003533
                     </div>
                   </div>
 
-<<<<<<< HEAD
-              <div className="text-center">
-                <span className="text-sm text-gray-500 font-copy">
-                  Already have an account?{' '}
-=======
->>>>>>> 30003533
                   <Button
                     type="submit"
                     className="w-full"
