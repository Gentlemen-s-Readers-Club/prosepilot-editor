import React, { useState } from 'react';
import { Link, useNavigate } from 'react-router-dom';
import { useForm } from 'react-hook-form';
import { supabase } from '../lib/supabase';
import { Button } from '../components/ui/button';
import { Input } from '../components/ui/input';
import { Label } from '../components/ui/label';
import { useToast } from '../hooks/use-toast';
import Footer from '../components/Footer';
import { Helmet } from 'react-helmet';

interface ForgotPasswordForm {
  email: string;
}

export function ForgotPassword() {
  const { toast } = useToast();
  const navigate = useNavigate();
  const [loading, setLoading] = useState(false);
  const [success, setSuccess] = useState(false);
  const {
    register,
    handleSubmit,
    formState: { errors },
    reset
  } = useForm<ForgotPasswordForm>();

  const onSubmit = async (data: ForgotPasswordForm) => {
    setLoading(true);

    try {
      const { error } = await supabase.auth.resetPasswordForEmail(data.email, {
        redirectTo: `${window.location.origin}/reset-password`,
      });

      if (error) throw error;

      setSuccess(true);
      // Reset form after successful submission
      reset();
    } catch (error) {
      toast({
        variant: "destructive",
        title: "Error",
        description: error instanceof Error ? error.message : 'Unknown error',
      });
    } finally {
      setLoading(false);
    }
  };

  return (
    <>
      <Helmet>
        <title>ProsePilot - Forgot Password</title>
      </Helmet>
      <div className='flex flex-col min-h-[calc(100vh-64px)]'>
        <div className="flex items-center justify-center py-12 px-4 sm:px-6 lg:px-8 flex-1">
          <div className="max-w-md w-full space-y-8">
<<<<<<< HEAD
            <div>
              <h2 className="mt-6 text-center text-3xl font-bold text-base-heading font-heading">
                Reset your password
              </h2>
              <p className="mt-2 text-center text-sm text-base-paragraph font-copy">
                Enter your email address and we'll send you a link to reset your password.
              </p>
            </div>
            <form className="mt-8 space-y-6" onSubmit={handleResetPassword}>
=======
            {success ? (
              <div className="text-center">
                <h2 className="mt-6 text-center text-3xl font-extrabold text-base-heading">
                  Check your email
                </h2>
                <p className="mt-2 text-center text-sm text-base-paragraph">
                  We've sent you an email with a link to reset your password.
                </p>
              <div className="mt-6">
                <Button onClick={() => navigate('/login')}>
                    Back to login
                </Button>
              </div>
              </div>
            ) : (
              <>
>>>>>>> 41fdb2e7
              <div>
                <h2 className="mt-6 text-center text-3xl font-extrabold text-base-heading">
                  Reset your password
                </h2>
                <p className="mt-2 text-center text-sm text-base-paragraph">
                  Enter your email address and we'll send you a link to reset your password.
                </p>
              </div>
              <form className="mt-8 space-y-6" onSubmit={handleSubmit(onSubmit)} noValidate autoComplete="off">
                <div>
                  <Label htmlFor="email" className="text-base-heading">Email address</Label>
                  <Input
                    id="email"
                    type="email"
                    {...register("email", {
                      required: "Email is required",
                      pattern: {
                        value: /^[A-Z0-9._%+-]+@[A-Z0-9.-]+\.[A-Z]{2,}$/i,
                        message: "Invalid email address"
                      }
                    })}
                    className={`bg-brand-brand-accent border-secondary/20 focus:border-brand-accent ${
                      errors.email ? 'border-red-500' : ''
                    }`}
                  />
                  {errors.email && (
                    <p className="mt-1 text-sm text-red-500">
                      {errors.email.message}
                    </p>
                  )}
                </div>

                <Button
                  type="submit"
                  className="w-full"
                  disabled={loading}
                >
                  {loading ? 'Sending reset link...' : 'Send reset link'}
                </Button>

                <div className="text-center">
                  <Button
                    variant="link"
                    asChild
                  >
                    <Link to="/login">
                      Back to login
                    </Link>
                  </Button>
                </div>
              </form>
            </>
            )}
          </div>
        </div>

        {/* Footer */}
        <Footer />
      </div>
    </>
  );
}<|MERGE_RESOLUTION|>--- conflicted
+++ resolved
@@ -57,23 +57,12 @@
       <div className='flex flex-col min-h-[calc(100vh-64px)]'>
         <div className="flex items-center justify-center py-12 px-4 sm:px-6 lg:px-8 flex-1">
           <div className="max-w-md w-full space-y-8">
-<<<<<<< HEAD
-            <div>
-              <h2 className="mt-6 text-center text-3xl font-bold text-base-heading font-heading">
-                Reset your password
-              </h2>
-              <p className="mt-2 text-center text-sm text-base-paragraph font-copy">
-                Enter your email address and we'll send you a link to reset your password.
-              </p>
-            </div>
-            <form className="mt-8 space-y-6" onSubmit={handleResetPassword}>
-=======
             {success ? (
               <div className="text-center">
-                <h2 className="mt-6 text-center text-3xl font-extrabold text-base-heading">
+                <h2 className="mt-6 text-center text-3xl font-extrabold text-base-heading font-heading">
                   Check your email
                 </h2>
-                <p className="mt-2 text-center text-sm text-base-paragraph">
+                <p className="mt-2 text-center text-sm text-base-paragraph font-copy">
                   We've sent you an email with a link to reset your password.
                 </p>
               <div className="mt-6">
@@ -84,12 +73,11 @@
               </div>
             ) : (
               <>
->>>>>>> 41fdb2e7
               <div>
-                <h2 className="mt-6 text-center text-3xl font-extrabold text-base-heading">
+                <h2 className="mt-6 text-center text-3xl font-extrabold text-base-heading font-heading">
                   Reset your password
                 </h2>
-                <p className="mt-2 text-center text-sm text-base-paragraph">
+                <p className="mt-2 text-center text-sm text-base-paragraph font-copy">
                   Enter your email address and we'll send you a link to reset your password.
                 </p>
               </div>
@@ -107,11 +95,11 @@
                       }
                     })}
                     className={`bg-brand-brand-accent border-secondary/20 focus:border-brand-accent ${
-                      errors.email ? 'border-red-500' : ''
+                      errors.email ? 'border-state-error' : ''
                     }`}
                   />
                   {errors.email && (
-                    <p className="mt-1 text-sm text-red-500">
+                    <p className="mt-1 text-sm text-state-border-state-error">
                       {errors.email.message}
                     </p>
                   )}
