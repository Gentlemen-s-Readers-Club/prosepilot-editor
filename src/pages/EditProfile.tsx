import React, { useState, useEffect } from 'react';
import { useNavigate } from 'react-router-dom';
import { supabase } from '../lib/supabase';
import { Button } from '../components/ui/button';
import { Input } from '../components/ui/input';
import { Label } from '../components/ui/label';
import { Checkbox } from '../components/ui/checkbox';
import { useToast } from '../hooks/use-toast';
import { Upload, Facebook, AlertCircle, User, CreditCard, Bell, Shield, AlertTriangle, Loader2, Mail } from 'lucide-react';
import {
  Dialog,
  DialogContent,
  DialogDescription,
  DialogFooter,
  DialogHeader,
  DialogTitle,
} from '../components/ui/dialog';
import { useDispatch, useSelector } from 'react-redux';
import { AppDispatch, RootState } from '../store';
import { updateProfile, updateNewsletterPreferences } from '../store/slices/profileSlice';
import { Helmet } from 'react-helmet';
import { UserIdentity } from '@supabase/supabase-js';

export function EditProfile() {
  const dispatch = useDispatch<AppDispatch>();
  const navigate = useNavigate();
  const { toast } = useToast();
  
  const { session } = useSelector((state: RootState) => (state.auth));
  const { profile } = useSelector((state: RootState) => state.profile);

  const [loading, setLoading] = useState(false);
  const [isFileLoading, setIsFileLoading] = useState(false);
  const [showDeleteDialog, setShowDeleteDialog] = useState(false);
  const [showUnlinkDialog, setShowUnlinkDialog] = useState<string | null>(null);
  const [deleteConfirmation, setDeleteConfirmation] = useState('');
  const [newPassword, setNewPassword] = useState('');
  const [confirmPassword, setConfirmPassword] = useState('');
  const [activeSection, setActiveSection] = useState('profile');
  const [passwordStrength, setPasswordStrength] = useState(0);

  const [profileData, setProfileData] = useState({
    full_name: profile?.full_name || '',
    avatar_url: profile?.avatar_url || '',
  });

  const [newsletterPreferences, setNewsletterPreferences] = useState({
    newsletter_product: profile?.newsletter_product ?? true,
    newsletter_marketing: profile?.newsletter_marketing ?? true,
    newsletter_writing: profile?.newsletter_writing ?? true,
  });

  const [connectedProviders, setConnectedProviders] = useState<string[]>([]);
  const [loadingProviders, setLoadingProviders] = useState(true);

  useEffect(() => {
    setProfileData({
      full_name: profile?.full_name || '',
      avatar_url: profile?.avatar_url || '',
    });
    setNewsletterPreferences({
      newsletter_product: profile?.newsletter_product ?? true,
      newsletter_marketing: profile?.newsletter_marketing ?? true,
      newsletter_writing: profile?.newsletter_writing ?? true,
    });
  }, [profile]);  

  useEffect(() => {
    setPasswordStrength(calculatePasswordStrength(newPassword));
  }, [newPassword]);

  // Fetch connected providers
  useEffect(() => {
    const fetchUserIdentities = async () => {
      try {
        setLoadingProviders(true);
        if (session?.user.identities) {
          // Extract provider names from identities
          const providers = session?.user.identities.map((identity: UserIdentity) => identity.provider);
          setConnectedProviders(providers);
        }
      } catch (error) {
        console.error('Error fetching user identities:', error);
      } finally {
        setLoadingProviders(false);
      }
    };

    fetchUserIdentities();
  }, [session?.user.identities]);

  const calculatePasswordStrength = (pass: string) => {
    let strength = 0;
    if (pass.length >= 8) strength += 1;
    if (pass.match(/[A-Z]/)) strength += 1;
    if (pass.match(/[a-z]/)) strength += 1;
    if (pass.match(/[0-9]/)) strength += 1;
    if (pass.match(/[^A-Za-z0-9]/)) strength += 1;
    return strength;
  };

  const getStrengthColor = () => {
    switch (passwordStrength) {
      case 0: return 'bg-state-error';
      case 1: return 'bg-state-error';
      case 2: return 'bg-orange-500';
      case 3: return 'bg-yellow-500';
      case 4: return 'bg-state-success';
      case 5: return 'bg-state-success';
      default: return 'bg-gray-200';
    }
  };

  const getStrengthText = () => {
    switch (passwordStrength) {
      case 0: return 'Very Weak';
      case 1: return 'Weak';
      case 2: return 'Fair';
      case 3: return 'Good';
      case 4: return 'Strong';
      case 5: return 'Very Strong';
      default: return '';
    }
  };

  async function handleProfileSave() {
    try {
      setLoading(true);
      await dispatch(updateProfile({
        full_name: profileData.full_name,
        avatar_url: profileData.avatar_url
      }));
      toast({
        title: "Success",
        description: "Profile updated successfully",
      });
    } catch (err) {
      console.error('Error updating profile:', err);
      toast({
        variant: "destructive",
        title: "Error",
        description: "Error updating profile",
      });
    } finally { 
      setLoading(false);
    }
  }

  async function handleNewsletterSave() {
    try {
      setLoading(true);
      await dispatch(updateNewsletterPreferences(newsletterPreferences));
      toast({
        title: "Success",
        description: "Newsletter preferences updated successfully",
      });
    } catch (err) {
      console.error('Error updating newsletter preferences:', err);
      toast({
        variant: "destructive",
        title: "Error",
        description: "Error updating newsletter preferences",
      });
    } finally { 
      setLoading(false);
    }
  }

  async function handleAvatarUpload(event: React.ChangeEvent<HTMLInputElement>) {
    try {
      setIsFileLoading(true);
      const file = event.target.files?.[0];
      if (!file) return;  

      const fileExt = file.name.split('.').pop();
      const filePath = `${session?.user.id}/${Date.now()}.${fileExt}`;

      const { error: uploadError } = await supabase.storage
        .from('avatars')
        .upload(filePath, file, { upsert: true });

      if (uploadError) throw uploadError;

      const { data: { publicUrl } } = supabase.storage
        .from('avatars')
        .getPublicUrl(filePath);
        
      console.log(publicUrl);
      setProfileData({ ...profileData, avatar_url: publicUrl });
      
      toast({
        title: "Success",
        description: "Avatar uploaded successfully",
      });
    } catch (error) {
      console.error('Error uploading avatar:', error);
      toast({
        variant: "destructive",
        title: "Error",
        description: "Error uploading avatar",
      });
    } finally {
      setIsFileLoading(false);
    }
  }

  async function handlePasswordUpdate() {
    if (newPassword.length < 8) {
      toast({
        variant: "destructive",
        title: "Error",
        description: "Password must be at least 8 characters long",
      });
      return;
    }

    if (newPassword !== confirmPassword) {
      toast({
        variant: "destructive",
        title: "Error",
        description: "Passwords do not match",
      });
      return;
    }

    if (passwordStrength < 3) {
      toast({
        variant: "destructive",
        title: "Error",
        description: "Password is not strong enough",
      });
      return;
    }

    try {
      setLoading(true);
      const { error } = await supabase.auth.updateUser({
        password: newPassword
      });

      if (error) throw error;

      toast({
        title: "Success",
        description: "Password updated successfully",
      });
      setNewPassword('');
      setConfirmPassword('');
    } catch (error) {
      console.error('Error updating password:', error);
      toast({
        variant: "destructive",
        title: "Error",
        description: error instanceof Error ? error.message : 'Unknown error',
      });
    } finally {
      setLoading(false);
    }
  }

  async function handleSocialConnect(provider: 'google' | 'facebook') {
    try {
      const { error } = await supabase.auth.signInWithOAuth({
        provider,
        options: {
          redirectTo: `${window.location.origin}/workspace/profile`,
        },
      });

      if (error) throw error;
    } catch (error) {
      console.error('Error signing in with social provider:', error);
      toast({
        variant: "destructive",
        title: "Error",
        description: error instanceof Error ? error.message : 'Unknown error',
      });
    }
  }

  async function handleSocialUnlink(provider: string) {
    try {

      setLoading(true);
      
      // Check if this is the only auth method
      if (!session?.user.identities?.length) {
        toast({
          variant: "destructive",
          title: "Error",
          description: "You must have at least one login method. Add another method before removing this one.",
        });
        return;
      }

      // find the identity
      const identity = session?.user.identities?.find(
        (identity: UserIdentity) => identity.provider === provider
      )

      if(!identity) {
        throw new Error('Identity not found');
      }
      
      // Call the unlink endpoint
      const { error } = await supabase.auth.unlinkIdentity(identity);

      if (error) throw error;

      // Update the UI
      setConnectedProviders(connectedProviders.filter(p => p !== provider));
      
      toast({
        title: "Success",
        description: `Successfully unlinked ${provider} account`,
      });
      
      setShowUnlinkDialog(null);
    } catch (error) {
      console.error('Error unlinking provider:', error);
      toast({
        variant: "destructive",
        title: "Error",
        description: error instanceof Error ? error.message : 'Failed to unlink account',
      });
    } finally {
      setLoading(false);
    }
  }

  async function handleDeleteAccount() {
    if (deleteConfirmation !== profile?.email) {
      toast({
        variant: "destructive",
        title: "Error",
        description: "Email confirmation does not match",
      });
      return;
    }

    try {
      setLoading(true);
      if (!session?.user.id) {
        throw new Error('User ID not found');
      }

      const response = await fetch(`${import.meta.env.VITE_API_URL}/user`, {
        method: 'DELETE',
        headers: {
          'Content-Type': 'application/json',
          'Authorization': `Bearer ${session?.access_token}`
        },
      });
      
      if (!response.ok) {
        throw new Error('Failed to delete account');
      }

      await supabase.auth.signOut();
      navigate('/');
      
      toast({
        title: "Success",
        description: "Your account has been deleted",
      });
    } catch (error) {
      console.error('Error deleting account:', error);
      toast({
        variant: "destructive",
        title: "Error",
        description: "Failed to delete account",
      });
    } finally {
      setLoading(false);
      setShowDeleteDialog(false);
    }
  }

  const sections = [
    { id: 'profile', label: 'Profile Information', icon: <User className="w-4 h-4" /> },
    { id: 'connected', label: 'Connected Accounts', icon: <CreditCard className="w-4 h-4" /> },
    { id: 'newsletters', label: 'Newsletter Preferences', icon: <Bell className="w-4 h-4" /> },
    { id: 'security', label: 'Security', icon: <Shield className="w-4 h-4" /> },
    { id: 'danger', label: 'Danger Zone', icon: <AlertTriangle className="w-4 h-4" /> },
  ];

  const renderSection = () => {
    switch (activeSection) {
      case 'profile':
        return (
          <div className="space-y-6">
            <div>
              <Label htmlFor="avatar\" className="block text-sm font-medium text-base-heading">
                Profile Picture
              </Label>
              <div className="mt-2 flex items-center space-x-4">
                <div className="h-20 w-20 rounded-full overflow-hidden bg-gray-100">
                  {profileData.avatar_url ? (
                    <img
                      src={profileData.avatar_url}
                      alt="Profile"
                      className="h-full w-full object-cover"
                    />
                  ) : (
                    <div className="h-full w-full flex items-center justify-center bg-gray-200">
                      <Upload className="h-8 w-8 text-gray-400" />
                    </div>
                  )}
                </div>
                <label className="cursor-pointer">
                  <span className={`inline-flex items-center px-4 py-2 border border-gray-300 rounded-md shadow-sm text-sm font-medium text-base-heading bg-white hover:bg-gray-50 focus:outline-none focus:ring-2 focus:ring-offset-2 focus:ring-blue-500 ${isFileLoading ? 'opacity-50 cursor-not-allowed' : ''}`}>
                    {isFileLoading ? (
                      <div className="flex items-center">
                        <Loader2 className="animate-spin -ml-1 mr-2 h-4 w-4 text-base-heading" />
                        Uploading...
                      </div>
                    ) : (
                      'Change'
                    )}
                  </span>
                  <input
                    type="file"
                    id="avatar"
                    className="sr-only"
                    accept="image/*"
                    onChange={handleAvatarUpload}
                    disabled={loading}
                  />
                </label>
              </div>
            </div>

            <div>
              <Label htmlFor="email" className="block text-sm font-medium text-base-heading">Email Address</Label>
              <Input
                id="email"
                type="email"
                value={profile?.email}
                disabled
                className="mt-1 bg-gray-50"
              />
            </div>

            <div>
              <Label htmlFor="fullName" className="block text-sm font-medium text-base-heading">Full Name</Label>
              <Input
                id="fullName"
                type="text"
                value={profileData.full_name}
                onChange={(e) => setProfileData({ ...profileData, full_name: e.target.value })}
                className="mt-1"
                disabled={loading}
              />
            </div>

            <Button
              onClick={handleProfileSave}
              className="w-full"
              disabled={loading}
            >
              {loading ? 'Saving...' : 'Save Changes'}
            </Button>
          </div>
        );

      case 'connected':
        return (
          <div className="space-y-3">
            {loadingProviders ? (
              <div className="flex items-center justify-center py-6">
                <Loader2 className="w-6 h-6 text-brand-primary animate-spin mr-2" />
                <span className="text-base-paragraph">Loading connected accounts...</span>
              </div>
            ) : (
              <>
                <div className="flex items-center justify-between">
                  <div className="flex items-center space-x-3">
                  <img src="https://www.gstatic.com/firebasejs/ui/2.0.0/images/auth/google.svg" alt="Google" className="w-5 h-5" />
                    <span className="text-base-heading">Google</span>
                  </div>
                  <div className="flex items-center gap-2">
                    {connectedProviders.includes('google') ? (
                      <Button
                        variant="outline"
                        onClick={() => setShowUnlinkDialog('google')}
                        className="text-state-error border-state-error hover:bg-state-error"
                      >
                        Connected
                      </Button>
                    ) : (
                      <Button
                        variant="outline"
                        onClick={() => handleSocialConnect('google')}
                      >
                        Connect
                      </Button>
                    )}
                  </div>
                </div>
                <div className="flex items-center justify-between">
                  <div className="flex items-center space-x-3">
                    <Facebook className="w-6 h-6 text-[#1877F2]" />
                    <span className="text-base-heading">Facebook</span>
                  </div>
                  <div className="flex items-center gap-2">
                    {connectedProviders.includes('facebook') ? (
                      <Button
                        variant="outline"
                        onClick={() => setShowUnlinkDialog('facebook')}
                        className="text-state-error border-state-error hover:bg-state-error"
                      >
                        Connected
                      </Button>
                    ) : (
                      <Button
                        variant="outline"
                        onClick={() => handleSocialConnect('facebook')}
                      >
                        Connect
                      </Button>
                    )}
                  </div>
                </div>
                
                {/* Email provider is always connected since it's the primary auth method */}
                <div className="flex items-center justify-between">
                  <div className="flex items-center space-x-3">
                    <Mail className="w-6 h-6 text-brand-accent" />
                    <span className="text-base-heading">Email</span>
                  </div>
                  <Button
                    variant="outline"
                    disabled={true}
                  >
                    Connected
                  </Button>
                </div>
                
                <div className="mt-4 pt-4 border-t border-gray-200">
                  <p className="text-sm text-gray-600">
                    Connecting social accounts allows for easier login and account recovery options.
                  </p>
                </div>
              </>
            )}
          </div>
        );

      case 'newsletters':
        return (
          <div className="space-y-4">
            <div className="flex items-start space-x-3">
              <Checkbox
                id="newsletter_product"
                checked={newsletterPreferences.newsletter_product}
                onChange={(checked) => setNewsletterPreferences({ 
                  ...newsletterPreferences, 
                  newsletter_product: checked 
                })}
                className="mt-1"
              />
              <div>
                <Label htmlFor="newsletter_product" className="font-medium text-base-heading">Product Updates</Label>
                <p className="text-gray-500 text-sm">Be the first to know about new AI capabilities, tools, and improvements in the platform.</p>
              </div>
            </div>

            <div className="flex items-start space-x-3">
              <Checkbox
                id="newsletter_writing"
                checked={newsletterPreferences.newsletter_writing}
                onChange={(checked) => setNewsletterPreferences({ 
                  ...newsletterPreferences, 
                  newsletter_writing: checked 
                })}
                className="mt-1"
              />
              <div>
                <Label htmlFor="newsletter_writing" className="font-medium text-base-heading">Writing Tips & Resources</Label>
                <p className="text-gray-500 text-sm">Get weekly inspiration, creative prompts, and storytelling advice to keep your writing flowing.</p>
              </div>
            </div>

            <div className="flex items-start space-x-3">
              <Checkbox
                id="newsletter_marketing"
                checked={newsletterPreferences.newsletter_marketing}
                onChange={(checked) => setNewsletterPreferences({ 
                  ...newsletterPreferences, 
                  newsletter_marketing: checked 
                })}
                className="mt-1"
              />
              <div>
                <Label htmlFor="newsletter_marketing" className="font-medium text-base-heading">Publishing & Marketing Advice</Label>
                <p className="text-gray-500 text-sm">Learn how to publish, promote, and sell your book—plus tips on reaching your audience.</p>
              </div>
            </div>

            <Button
              onClick={handleNewsletterSave}
              className="w-full mt-6"
              disabled={loading}
            >
              {loading ? 'Saving...' : 'Save Preferences'}
            </Button>
          </div>
        );

      case 'security':
        return (
          <div className="space-y-6">
            <div className="bg-gray-50 rounded-lg p-4">
              <h3 className="text-sm font-medium text-base-heading font-heading">Change Password</h3>
              <p className="mt-1 text-sm text-base-paragraph">
                Make sure your new password is at least 8 characters long and includes a mix of letters, numbers, and symbols.
              </p>
            </div>

            <div className="space-y-4">
              <div className="space-y-2">
                <Label htmlFor="newPassword" className="block text-sm font-medium text-base-heading">New Password</Label>
                <Input
                  id="newPassword"
                  type="password"
                  value={newPassword}
                  onChange={(e) => setNewPassword(e.target.value)}
                  placeholder="Enter new password"
                  minLength={8}
                />
                {newPassword && (
                  <div className="mt-2">
                    <div className="flex justify-between items-center mb-1">
                      <span className="text-sm text-base-paragraph">Password strength:</span>
                      <span className="text-sm font-medium text-base-heading">{getStrengthText()}</span>
                    </div>
                    <div className="h-2 w-full bg-gray-200 rounded-full overflow-hidden">
                      <div
                        className={`h-full transition-all ${getStrengthColor()}`}
                        style={{ width: `${(passwordStrength / 5) * 100}%` }}
                      />
                    </div>
                    <ul className="mt-2 text-sm text-base-paragraph space-y-1">
                      <li className={newPassword.length >= 8 ? "text-state-success" : ""}>• At least 8 characters</li>
                      <li className={newPassword.match(/[A-Z]/) ? "text-state-success" : ""}>• At least one uppercase letter</li>
                      <li className={newPassword.match(/[a-z]/) ? "text-state-success" : ""}>• At least one lowercase letter</li>
                      <li className={newPassword.match(/[0-9]/) ? "text-state-success" : ""}>• At least one number</li>
                      <li className={newPassword.match(/[^A-Za-z0-9]/) ? "text-state-success" : ""}>• At least one special character</li>
                    </ul>
                  </div>
                )}
              </div>

              <div className="space-y-2">
                <Label htmlFor="confirmPassword" className="block text-sm font-medium text-base-heading">Confirm Password</Label>
                <Input
                  id="confirmPassword"
                  type="password"
                  value={confirmPassword}
                  onChange={(e) => setConfirmPassword(e.target.value)}
                  placeholder="Confirm new password"
                  minLength={8}
                />
              </div>

              <Button
                onClick={handlePasswordUpdate}
                disabled={!newPassword || !confirmPassword || loading || passwordStrength < 3 || newPassword.length < 8}
                className="w-full"
              >
                {loading ? 'Updating...' : 'Update Password'}
              </Button>
            </div>
          </div>
        );

      case 'danger':
        return (
          <div className="space-y-4">
            <div className="bg-red-50 rounded-lg p-4">
              <p className="text-sm text-red-700">
                <strong>Warning:</strong> Once you delete your account, there is no going back. This action will permanently delete:
              </p>
              <ul className="text-sm text-red-700 mt-2 ml-4 list-disc space-y-1">
                <li>All your books and chapters</li>
                <li>Your writing progress and drafts</li>
                <li>Account settings and preferences</li>
                <li>Subscription and billing information</li>
                <li>All associated data and files</li>
              </ul>
              <p className="text-sm text-red-700 mt-2">
                This action cannot be undone. Please be absolutely certain before proceeding.
              </p>
            </div>
            <Button
              variant="destructive"
              onClick={() => setShowDeleteDialog(true)}
              className="w-full"
            >
              Delete Account
            </Button>
          </div>
        );

      default:
        return null;
    }
  };

  return (
    <>
      <Helmet>
        <title>ProsePilot - Edit Profile</title>
      </Helmet>
      <div className="min-h-screen bg-base-background">
        <div className="max-w-6xl mx-auto px-4 py-8">
          <div className="flex flex-col md:flex-row gap-8">
            {/* Sidebar */}
            <div className="w-full md:w-64 shrink-0">
              <div className="md:sticky md:top-8">
                <h2 className="text-2xl font-semibold text-base-heading mb-4 font-heading">Settings</h2>
                <nav className="flex flex-col gap-1">
                  {sections.map(({ id, label, icon }) => (
                    <button
                      key={id}
                      onClick={() => setActiveSection(id)}
                      className={`flex items-center gap-3 px-4 py-2 rounded-lg text-left transition-colors ${
                        activeSection === id
                          ? 'bg-brand-primary text-white'
                          : 'text-gray-600 hover:bg-gray-100'
                      }`}
                    >
                      {icon}
                      <span>{label}</span>
                    </button>
                  ))}
                </nav>
              </div>
            </div>

            {/* Main Content */}
            <div className="flex-1">
              <div className="bg-white rounded-lg shadow p-6">
                <h2 className="text-lg font-semibold text-base-heading mb-6 font-heading">
                  {sections.find(s => s.id === activeSection)?.label}
                </h2>
                {renderSection()}
              </div>
            </div>
          </div>
        </div>

        {/* Delete Account Dialog */}
        <Dialog open={showDeleteDialog} onOpenChange={setShowDeleteDialog}>
          <DialogContent>
            <DialogHeader>
              <DialogTitle>Delete Account</DialogTitle>
              <DialogDescription>
                This action cannot be undone. This will permanently delete your account and remove your data from our servers.
              </DialogDescription>
            </DialogHeader>
            <div className="space-y-4">
              <div className="bg-state-error-light border border-state-error rounded-lg p-4">
                <div className="flex">
                  <div className="shrink-0">
                    <AlertCircle className="h-5 w-5 text-state-error" />
                  </div>
                  <div className="ml-3">
<<<<<<< HEAD
                    <h3 className="text-sm font-medium text-red-800 font-heading">
=======
                    <h3 className="text-sm font-medium text-state-error">
>>>>>>> 30003533
                      Warning
                    </h3>
                    <div className="mt-2 text-sm text-state-error">
                      <ul className="list-disc pl-5 space-y-1">
                        <li>All your books and writing will be permanently deleted</li>
                        <li>Your subscription will be cancelled immediately</li>
                        <li>This action cannot be reversed</li>
                      </ul>
                    </div>
                  </div>
                </div>
              </div>
              <div className="space-y-2">
                <Label htmlFor="deleteConfirmation" className='font-normal text-base-paragraph'>
                  Type your email <span className="font-bold text-base-heading">{profile?.email}</span> to confirm
                </Label>
                <Input
                  id="deleteConfirmation"
                  type="email"
                  value={deleteConfirmation}
                  onChange={(e) => setDeleteConfirmation(e.target.value)}
                  placeholder={profile?.email}
                />
              </div>
            </div>
            <DialogFooter>
              <Button
                variant="outline"
                onClick={() => {
                  setShowDeleteDialog(false);
                  setDeleteConfirmation('');
                }}
              >
                Cancel
              </Button>
              <Button
                variant="destructive"
                onClick={handleDeleteAccount}
                disabled={deleteConfirmation !== profile?.email || loading}
              >
                Delete Account
              </Button>
            </DialogFooter>
          </DialogContent>
        </Dialog>

        {/* Unlink Provider Dialog */}
        <Dialog open={!!showUnlinkDialog} onOpenChange={() => setShowUnlinkDialog(null)}>
          <DialogContent>
            <DialogHeader>
              <DialogTitle>Unlink {showUnlinkDialog?.charAt(0).toUpperCase()}{showUnlinkDialog?.slice(1)} Account</DialogTitle>
              <DialogDescription>
                Are you sure you want to unlink your {showUnlinkDialog} account? You will no longer be able to sign in using this method.
              </DialogDescription>
            </DialogHeader>
            <div className="space-y-4">
              <div className="bg-yellow-50 border border-yellow-200 rounded-lg p-4">
                <div className="flex">
                  <div className="shrink-0">
                    <AlertCircle className="h-5 w-5 text-yellow-400" />
                  </div>
                  <div className="ml-3">
                    <h3 className="text-sm font-medium text-yellow-800 font-heading">
                      Important
                    </h3>
                    <div className="mt-2 text-sm text-yellow-700">
                      <p>Make sure you have at least one other way to sign in to your account.</p>
                      {connectedProviders.length <= 1 && (
                        <p className="mt-1 font-semibold">You currently have only one sign-in method. You must add another method before you can remove this one.</p>
                      )}
                    </div>
                  </div>
                </div>
              </div>
            </div>
            <DialogFooter>
              <Button
                variant="outline"
                onClick={() => setShowUnlinkDialog(null)}
              >
                Cancel
              </Button>
              <Button
                variant="destructive"
                onClick={() => showUnlinkDialog && handleSocialUnlink(showUnlinkDialog)}
                disabled={loading || connectedProviders.length <= 1}
              >
                {loading ? 'Unlinking...' : 'Unlink Account'}
              </Button>
            </DialogFooter>
          </DialogContent>
        </Dialog>
      </div>
    </>
  );
}<|MERGE_RESOLUTION|>--- conflicted
+++ resolved
@@ -766,11 +766,7 @@
                     <AlertCircle className="h-5 w-5 text-state-error" />
                   </div>
                   <div className="ml-3">
-<<<<<<< HEAD
-                    <h3 className="text-sm font-medium text-red-800 font-heading">
-=======
-                    <h3 className="text-sm font-medium text-state-error">
->>>>>>> 30003533
+                    <h3 className="text-sm font-medium text-state-error font-heading">
                       Warning
                     </h3>
                     <div className="mt-2 text-sm text-state-error">
