--- conflicted
+++ resolved
@@ -134,11 +134,7 @@
   }
 
   return (
-<<<<<<< HEAD
-    <div className="bg-background pt-16 min-h-screen">
-=======
     <div className="min-h-screen bg-background pt-16">
->>>>>>> 770107b9
       <Navigation />
         <div className="max-w-[1600px] mx-auto px-6 py-8">
           <div className="flex justify-between items-center mb-6">
