import React, { useState, useMemo, useEffect } from 'react';
import { Plus, Search, BookOpen, Filter, Clock, Bookmark, LayoutGrid, List, X, Pencil, Archive, Rocket, ArrowUpDown, ArrowUp, ArrowDown } from 'lucide-react';
import { useDispatch, useSelector } from 'react-redux';
import { BookList } from '../components/BookList';
import { Input } from '../components/ui/input';
import { Button } from '../components/ui/button';
import { toast } from '../hooks/use-toast';
import { fetchBooks } from '../store/slices/booksSlice';
import { fetchCategories } from '../store/slices/categoriesSlice';
import { fetchLanguages } from '../store/slices/languagesSlice';
import { hasProOrStudioPlan, hasStudioPlan } from '../store/slices/subscriptionSlice';
import { supabase } from '../lib/supabase';
import { AppDispatch, RootState } from '../store';
import type { Book, Category, Language, Status } from '../store/types';
import { BOOK_STATES } from '../lib/consts';
import { CustomSelect, SelectOption } from '../components/ui/select';
import { NewBookDrawer } from '../components/NewBookDrawer';
import { Helmet } from 'react-helmet';
import Footer from '../components/Footer';
import { useCredits } from '../hooks/useCredits';
import { NoCreditsModal } from '../components/NoCreditsModal';

const BOOKS_PER_PAGE = 30;

type SortField = 'title' | 'created_at' | 'updated_at' | 'status' | 'author_name';
type SortDirection = 'asc' | 'desc';

interface SortOption {
  field: SortField;
  direction: SortDirection;
  label: string;
}

const sortOptions: SortOption[] = [
  { field: 'updated_at', direction: 'desc', label: 'Recently Updated' },
  { field: 'created_at', direction: 'desc', label: 'Recently Created' },
  { field: 'title', direction: 'asc', label: 'Title A-Z' },
  { field: 'title', direction: 'desc', label: 'Title Z-A' },
  { field: 'author_name', direction: 'asc', label: 'Author A-Z' },
  { field: 'author_name', direction: 'desc', label: 'Author Z-A' },
  { field: 'status', direction: 'asc', label: 'Status' },
];

export function Dashboard() {
  const dispatch = useDispatch<AppDispatch>();
  const { checkBalance } = useCredits();

  const [searchQuery, setSearchQuery] = useState('');
  const [loading, setLoading] = useState(true);
  const [showNewBookDrawer, setShowNewBookDrawer] = useState(false);
  const [showNoCreditsModal, setShowNoCreditsModal] = useState(false);
  const [selectedCategory, setSelectedCategory] = useState<string>('');
  const [selectedLanguage, setSelectedLanguage] = useState<string>('');
  const [selectedStatus, setSelectedStatus] = useState<string>('');
  const [currentPage, setCurrentPage] = useState(1);
  const [viewMode, setViewMode] = useState<'grid' | 'list'>('grid');
  const [showFilters, setShowFilters] = useState(false);
  const [activeFilters, setActiveFilters] = useState<string[]>([]);
  const [sortBy, setSortBy] = useState<SortOption>(sortOptions[0]);


  const { status: subscriptionStatus } = useSelector((state: RootState) => state.subscription);
  const { items: books, status: booksStatus } = useSelector((state: RootState) => state.books);
  const { items: categories, status: categoriesStatus } = useSelector((state: RootState) => state.categories);
  const { items: languages, status: languagesStatus } = useSelector((state: RootState) => state.languages);
  const hasStudio = useSelector(hasStudioPlan);
  const hasPro = useSelector(hasProOrStudioPlan);

  // Book creation credits
  const BOOK_CREATION_CREDITS = 5;

  // Load data
  useEffect(() => {
    const loadData = async () => {
      try {
        const promises = [];
        if (booksStatus === 'idle') {
          promises.push(dispatch(fetchBooks()).unwrap());
        }
        if (categoriesStatus === 'idle') {
          promises.push(dispatch(fetchCategories({
            isPro: hasPro
          })).unwrap());
        }
        if (languagesStatus === 'idle') {
          promises.push(dispatch(fetchLanguages()).unwrap());
        }

        await Promise.all(promises);
      } catch(error) {
        console.error('Error loading data:', error);
        toast({
          variant: "destructive",
          title: "Error",
          description: "Failed to load data",
        });
      } finally {
        setLoading(false);
      }
    };
    
    if (subscriptionStatus === 'success') {
      loadData();
    }
  }, [dispatch, booksStatus, categoriesStatus, languagesStatus, hasStudio, hasPro, subscriptionStatus]);

  // Subscribe to real-time changes
  useEffect(() => {
    const subscription = supabase
      .channel('schema-db-changes')
      .on(
        'postgres_changes',
        {
          event: '*',
          schema: 'public',
          table: 'books'
        },
        () => {
          dispatch(fetchBooks());
        }
      )
      .subscribe();

    return () => {
      subscription.unsubscribe();
    };
  }, [dispatch]);

  const filteredBooks = useMemo(() => {
    return books.filter((book: Book) => {
      const matchesSearch = book.title.toLowerCase().includes(searchQuery.toLowerCase());
      const matchesCategory = selectedCategory === '' || book.categories.some(cat => cat.id === selectedCategory);
      const matchesLanguage = selectedLanguage === '' || book.languages.id === selectedLanguage;
      const matchesStatus = selectedStatus === '' || book.status === selectedStatus;
      
      // Only show archived books if explicitly selected
      if (book.status === 'archived' && selectedStatus !== 'archived') {
        return false;
      }
      
      return matchesSearch && matchesCategory && matchesLanguage && matchesStatus;
    });
  }, [books, searchQuery, selectedCategory, selectedLanguage, selectedStatus]);

  // Sort books
  const sortedBooks = useMemo(() => {
    const sorted = [...filteredBooks].sort((a: Book, b: Book) => {
      let aValue: string | number | Date = a[sortBy.field];
      let bValue: string | number | Date = b[sortBy.field];

      // Handle date fields
      if (sortBy.field === 'created_at' || sortBy.field === 'updated_at') {
        aValue = new Date(aValue).getTime();
        bValue = new Date(bValue).getTime();
      }

      // Handle string fields
      if (typeof aValue === 'string' && typeof bValue === 'string') {
        aValue = aValue.toLowerCase();
        bValue = bValue.toLowerCase();
      }

      if (sortBy.direction === 'asc') {
        return aValue < bValue ? -1 : aValue > bValue ? 1 : 0;
      } else {
        return aValue > bValue ? -1 : aValue < bValue ? 1 : 0;
      }
    });

    return sorted;
  }, [filteredBooks, sortBy]);

  const paginatedBooks = useMemo(() => {
    const startIndex = (currentPage - 1) * BOOKS_PER_PAGE;
    return sortedBooks.slice(startIndex, startIndex + BOOKS_PER_PAGE);
  }, [sortedBooks, currentPage]);

  const totalPages = Math.ceil(sortedBooks.length / BOOKS_PER_PAGE);

  // Reset to first page when filters change
  useEffect(() => {
    setCurrentPage(1);
  }, [searchQuery, selectedCategory, selectedLanguage, selectedStatus, sortBy]);

  // Update active filters
  useEffect(() => {
    const filters = [];
    if (selectedCategory !== '') filters.push(categories.find(category => category.id === selectedCategory)?.name || '');
    if (selectedLanguage !== '') filters.push(languages.find(language => language.id === selectedLanguage)?.name || '');
    if (selectedStatus !== '') filters.push(BOOK_STATES[selectedStatus as Status] || '');
    setActiveFilters(filters);
  }, [categories, languages, selectedCategory, selectedLanguage, selectedStatus]);

  const clearFilter = (filter: string) => {
    if (categories.some((c: Category) => c.name === filter)) {
      setSelectedCategory('');
    } else if (languages.some((l: Language) => l.name === filter)) {
      setSelectedLanguage('');
    } else if (Object.values(BOOK_STATES).includes(filter)) {
      setSelectedStatus('');
    }
  };

  const clearAllFilters = () => {
    setSelectedCategory('');
    setSelectedLanguage('');
    setSelectedStatus('');
    setSearchQuery('');
  };

  const getSortIcon = () => {
    if (sortBy.direction === 'asc') {
      return <ArrowUp className="w-4 h-4" />;
    } else {
      return <ArrowDown className="w-4 h-4" />;
    }
  };

  const openCreateModal = async () => {
    const balance = await checkBalance();

    if (balance && balance < BOOK_CREATION_CREDITS) {
      setShowNoCreditsModal(true);
      return;
    }

    setShowNewBookDrawer(true);
  };

  if (loading || booksStatus === 'loading') {
    return (
      <div className="h-full">
        <div className="max-w-[1600px] mx-auto px-6 py-8">
          <div className="animate-pulse">
            <div className="h-20 w-full lg:h-8 lg:w-48 bg-gray-200 rounded mb-8"></div>
            <div className="flex gap-8 flex-col lg:flex-row">
              <div className="w-full lg:w-72 bg-gray-200 rounded-lg shrink-0 h-[500px]"></div>
              <div className="grid grid-cols-1 sm:grid-cols-2 lg:grid-cols-3 xl:grid-cols-4 gap-6 flex-1">
                {[1, 2, 3, 4].map((n) => (
                  <div key={n} className="aspect-[2/3] bg-gray-200 rounded-lg"></div>
                ))}
              </div>
            </div>
          </div>
        </div>
      </div>
    );
  }

  return (
    <>
      <Helmet>
        <title>ProsePilot - Dashboard</title>
      </Helmet>
      <div className="max-w-[1600px] mx-auto px-6 py-8">
        {/* Header with Stats */}
        <div className="mb-8">
          <div className="flex flex-col md:flex-row md:items-center justify-between gap-4 mb-6">
            <div>
              <h1 className="text-3xl font-bold text-base-heading font-heading">My Library</h1>
              <p className="text-base-paragraph mt-1 font-copy">Manage and organize your writing projects</p>
            </div>
            <Button
              className="flex items-center gap-2"
              onClick={openCreateModal}
            >
              <Plus size={20} />
              Create New Book
            </Button>
          </div>
        </div>

        <div className="flex flex-col lg:flex-row gap-8">
          {/* Sidebar */}
          <div className="w-full lg:w-72 lg:shrink-0">
            <div className="space-y-6">
<<<<<<< HEAD
              {/* Workspace Selector - Only show if user has Studio plan and teams */}
              {hasStudio && hasTeams && (
                <div className="bg-white rounded-lg shadow-md p-6 text-base-heading">
                  <h2 className="text-lg font-semibold mb-4 font-heading">Workspace</h2>
                  <div className="relative">
                    <CustomSelect
                      value={selectedWorkspace}
                      onChange={(newValue) => {setSelectedWorkspace(newValue as SelectOption)}}
                      options={workspaceOptions}
                      placeholder="Select workspace" />
                  </div>
                  
                  {/* Workspace Info */}
                  <div className="mt-4 pt-4 border-t border-brand-accent">
                    <div className="flex items-center gap-2 text-sm">
                      {selectedWorkspace?.value === 'personal' ? (
                        <User className="w-4 h-4" />
                      ) : (
                        <Users className="w-4 h-4" />
                      )}
                      <span className="opacity-90 font-copy">
                        {selectedWorkspace?.value === 'personal' 
                          ? 'Personal workspace' 
                          : `Team workspace • ${TEAM_ROLES[teams.find(team => team.id === selectedWorkspace?.value)?.user_role || 'Member']}`
                        }
                      </span>
                    </div>
                  </div>
                </div>
              )}

              {/* Filters */}
              <div className="bg-white rounded-lg shadow-md p-6">
                <div className="flex items-center justify-between mb-4">
                  <h2 className="text-lg font-semibold text-base-heading font-heading">Filters</h2>
=======
              {/* Filters */}
              <div className="bg-white rounded-lg shadow-md p-4 lg:p-6">
                <div className="flex items-center justify-between lg:mb-4">
                  <h2 className="text-lg font-semibold text-base-heading">Filters</h2>
>>>>>>> 30003533
                  <Button 
                    variant="ghost" 
                    size="sm" 
                    onClick={() => setShowFilters(!showFilters)}
                    className="lg:hidden"
                  >
                    {showFilters ? <X size={18} /> : <Filter size={18} />}
                  </Button>
                </div>
                
                <div className={`space-y-6 ${showFilters ? 'block' : 'hidden lg:block'}`}>
                  <div>
                    <label className="block text-sm font-medium mb-2 text-base-heading font-heading">Category</label>
                    <CustomSelect
                      value={{
                        value: selectedCategory,
                        label: categories.find(category => category.id === selectedCategory)?.name || 'All Categories'
                      }}
                      onChange={(newValue) => {setSelectedCategory((newValue as SelectOption).value)}}
                      options={[
                        { value: '', label: 'All Categories' },
                        ...categories.map((category: Category) => ({
                          value: category.id,
                          label: category.name
                        }))
                      ]}
                    />
                  </div>

                  <div>
                    <label className="block text-sm font-medium mb-2 text-base-heading font-heading">Language</label>
                    <CustomSelect
                      value={{
                        value: selectedLanguage,
                        label: languages.find(language => language.id === selectedLanguage)?.name || 'All Languages'
                      }}
                      onChange={(newValue) => {setSelectedLanguage((newValue as SelectOption).value)}}
                      options={[
                        { value: '', label: 'All Languages' },
                        ...languages.map((language: Language) => ({
                          value: language.id,
                          label: language.name
                        }))
                      ]}
                    />
                  </div>

                  <div>
                    <label className="block text-sm font-medium mb-2 text-base-heading font-heading">Status</label>
                    <CustomSelect
                      value={{
                        value: selectedStatus,
                        label: BOOK_STATES[selectedStatus as Status] || 'All Statuses'
                      }}
                      onChange={(newValue) => {setSelectedStatus((newValue as SelectOption).value)}}
                      options={[
                        { value: '', label: 'All Statuses' },
                        ...Object.keys(BOOK_STATES).map((state: string) => ({
                          value: state,
                          label: BOOK_STATES[state as Status]
                        }))
                      ]}
                    />
                  </div>

                  {/* Quick Links */}
                  <div className="pt-4 border-t border-brand-accent">
                    <h3 className="text-sm font-medium text-base-heading mb-3 font-heading">Quick Filters</h3>
                    <div className="space-y-2">
                      <button 
                        onClick={() => setSelectedStatus('published')}
                        className="flex items-center gap-2 w-full text-left px-3 py-2 text-sm text-base-paragraph rounded-md hover:bg-base-background"
                      >
                        <Rocket className="w-4 h-4 text-brand-accent" />
                        <span className="font-copy">Published Books</span>
                      </button>
                      <button 
                        onClick={() => setSelectedStatus('writing')}
                        className="flex items-center gap-2 w-full text-left px-3 py-2 text-sm text-base-paragraph rounded-md hover:bg-base-background"
                      >
                        <Clock className="w-4 h-4 text-brand-accent" />
                        <span className="font-copy">In Progress</span>
                      </button>
                      <button 
                        onClick={() => setSelectedStatus('draft')}
                        className="flex items-center gap-2 w-full text-left px-3 py-2 text-sm text-base-paragraph rounded-md hover:bg-base-background"
                      >
                        <Bookmark className="w-4 h-4 text-brand-accent" />
                        <span className="font-copy">Drafts</span>
                      </button>
                      <button 
                        onClick={() => setSelectedStatus('reviewing')}
                        className="flex items-center gap-2 w-full text-left px-3 py-2 text-sm text-base-paragraph rounded-md hover:bg-base-background"
                      >
                        <Pencil className="w-4 h-4 text-brand-accent" />
                        <span className="font-copy">Reviewing</span>
                      </button>
                      <button 
                        onClick={() => setSelectedStatus('archived')}
                        className="flex items-center gap-2 w-full text-left px-3 py-2 text-sm text-base-paragraph rounded-md hover:bg-base-background"
                      >
                        <Archive className="w-4 h-4 text-brand-accent" />
                        <span className="font-copy">Archived</span>
                      </button>
                    </div>
                  </div>

                  {/* Clear Filters Button */}
                  {activeFilters.length > 0 && (
                    <Button 
                      variant="outline" 
                      size="sm" 
                      onClick={clearAllFilters}
                      className="w-full mt-2"
                    >
                      Clear All Filters
                    </Button>
                  )}
                </div>
              </div>
            </div>
          </div>

          {/* Main Content */}
          <div className="flex-1 flex flex-col gap-6">
            {/* Search and View Controls */}
            <div className="bg-white rounded-lg shadow-md p-4 border border-gray-100">
              <div className="flex flex-col sm:flex-row gap-4">
                <div className="relative flex-1">
                  <Search className="absolute left-3 top-1/2 -translate-y-1/2 text-gray-400" size={20} />
                  <Input
                    type="text"
                    placeholder="Search by title"
                    value={searchQuery}
                    onChange={(e) => setSearchQuery(e.target.value)}
                    className="pl-10 bg-white border-gray-200 text-gray-900 focus:border-base-border focus:ring-1 focus:ring-brand-primary"
                  />
                </div>
                
                <div className="flex items-center gap-2">
                  {/* Sort Dropdown */}
                  <div className="relative">
                    <CustomSelect
                      value={{
                        value: `${sortBy.field}-${sortBy.direction}`,
                        label: sortBy.label
                      }}
                      onChange={(newValue) => {
                        const option = sortOptions.find(opt => 
                          `${opt.field}-${opt.direction}` === (newValue as SelectOption).value
                        );
                        if (option) {
                          setSortBy(option);
                        }
                      }}
                      options={sortOptions.map(option => ({
                        value: `${option.field}-${option.direction}`,
                        label: option.label
                      }))}
                    />
                  </div>

                  <Button
                    variant={viewMode === 'grid' ? 'default' : 'outline'}
                    size="sm"
                    onClick={() => setViewMode('grid')}
                    className={viewMode === 'grid' ? 'bg-brand-primary text-white' : 'text-base-heading'}
                  >
                    <LayoutGrid size={18} />
                  </Button>
                  <Button
                    variant={viewMode === 'list' ? 'default' : 'outline'}
                    size="sm"
                    onClick={() => setViewMode('list')}
                    className={viewMode === 'list' ? 'bg-brand-primary text-white' : 'text-base-heading'}
                  >
                    <List size={18} />
                  </Button>
                </div>
              </div>

              {/* Active Filters */}
              {activeFilters.length > 0 && (
                <div className="flex flex-wrap gap-2 mt-4 pt-4 border-t border-gray-100">
                  <span className="text-sm text-gray-500 font-copy">Active filters:</span>
                  {activeFilters.map(filter => (
                    <div 
                      key={filter} 
                      className="flex items-center gap-1 bg-gray-100 text-gray-800 px-2 py-1 rounded-full text-xs"
                    >
                      <span className="font-copy">{filter}</span>
                      <button 
                        onClick={() => clearFilter(filter)}
                        className="text-gray-500 hover:text-base-heading"
                      >
                        <X size={14} />
                      </button>
                    </div>
                  ))}
                  <button 
                    onClick={clearAllFilters}
                    className="text-xs text-base-heading hover:text-base-heading/80 font-copy"
                  >
                    Clear all
                  </button>
                </div>
              )}

              {/* Sort Info */}
              <div className="flex items-center justify-between mt-4 pt-4 border-t border-gray-100">
                <div className="flex items-center gap-2 text-sm text-gray-600">
                  <ArrowUpDown className="w-4 h-4" />
                  <span className="font-copy">Sorted by {sortBy.label}</span>
                  {getSortIcon()}
                </div>
                <div className="text-sm text-gray-500 font-copy">
                  {sortedBooks.length} book{sortedBooks.length !== 1 ? 's' : ''} found
                </div>
              </div>
            </div>
            
            {books.length === 0 ? (
              <div className="bg-white rounded-lg shadow-md p-8 text-center">
                <div className="flex flex-col items-center">
                  <div className="bg-base-background rounded-full p-4 mb-4">
                    <BookOpen className="w-12 h-12 text-base-heading" />
                  </div>
                  <h3 className="text-lg font-medium text-base-heading mb-2 font-heading">No books yet</h3>
                  <p className="text-base-paragraph max-w-md mb-6 font-copy">
                    Start your writing journey by creating your first book. Our AI will help you transform your ideas into compelling stories.
                  </p>
                  <Button 
                    className="bg-brand-primary hover:bg-brand-primary/90 text-white"
                    onClick={openCreateModal}
                  >
                    <Plus className="mr-2 h-4 w-4" />
                    Create Your First Book
                  </Button>
                </div>
              </div>
<<<<<<< HEAD
            ) : hasTeams && workspaceFilteredBooks.length === 0 ? (
              <div className="bg-white rounded-lg shadow-md p-8 text-center">
                <div className="flex flex-col items-center">
                  <div className="bg-base-background rounded-full p-4 mb-4">
                    <BookOpen className="w-12 h-12 text-base-heading" />
                  </div>
                  <h3 className="text-lg font-medium text-base-heading mb-2 font-heading">
                    No books in {selectedWorkspace?.label}
                  </h3>
                  <p className="text-base-paragraph max-w-md mb-6 font-copy">
                    {selectedWorkspace?.type === 'personal' 
                      ? 'Create your first personal book to get started.'
                      : 'This team doesn\'t have any books yet. Create the first one!'
                    }
                  </p>
                  <Button  onClick={openCreateModal}>
                    <Plus className="mr-2 h-4 w-4" />
                    Create Book
                  </Button>
                </div>
              </div>
=======
>>>>>>> 30003533
            ) : sortedBooks.length === 0 ? (
              <div className="bg-white rounded-lg shadow-md p-8 text-center">
                <div className="flex flex-col items-center">
                  <div className="bg-base-background rounded-full p-4 mb-4">
                    <Search className="w-12 h-12 text-base-heading" />
                  </div>
                  <h3 className="text-lg font-medium text-base-heading mb-2 font-heading">No books found</h3>
                  <p className="text-base-paragraph max-w-md mb-6 font-copy">
                    We couldn't find any books matching your current filters. Try adjusting your search criteria or clear the filters to see all books.
                  </p>
                  <Button onClick={clearAllFilters}>
                    Clear All Filters
                  </Button>
                </div>
              </div>
            ) : (
                <BookList
                  books={paginatedBooks}
                  currentPage={currentPage}
                  totalPages={totalPages}
                  onPageChange={setCurrentPage}
                  viewMode={viewMode}
                />
            )}
          </div>
        </div>
      </div>

      <NewBookDrawer
        isOpen={showNewBookDrawer}
        onClose={() => setShowNewBookDrawer(false)}
      />

      <NoCreditsModal
        isOpen={showNoCreditsModal}
        onClose={() => setShowNoCreditsModal(false)}
        requiredCredits={BOOK_CREATION_CREDITS}
        action="create a book"
      />

      {/* Footer */}
      <Footer />
    </>
  );
}<|MERGE_RESOLUTION|>--- conflicted
+++ resolved
@@ -274,48 +274,10 @@
           {/* Sidebar */}
           <div className="w-full lg:w-72 lg:shrink-0">
             <div className="space-y-6">
-<<<<<<< HEAD
-              {/* Workspace Selector - Only show if user has Studio plan and teams */}
-              {hasStudio && hasTeams && (
-                <div className="bg-white rounded-lg shadow-md p-6 text-base-heading">
-                  <h2 className="text-lg font-semibold mb-4 font-heading">Workspace</h2>
-                  <div className="relative">
-                    <CustomSelect
-                      value={selectedWorkspace}
-                      onChange={(newValue) => {setSelectedWorkspace(newValue as SelectOption)}}
-                      options={workspaceOptions}
-                      placeholder="Select workspace" />
-                  </div>
-                  
-                  {/* Workspace Info */}
-                  <div className="mt-4 pt-4 border-t border-brand-accent">
-                    <div className="flex items-center gap-2 text-sm">
-                      {selectedWorkspace?.value === 'personal' ? (
-                        <User className="w-4 h-4" />
-                      ) : (
-                        <Users className="w-4 h-4" />
-                      )}
-                      <span className="opacity-90 font-copy">
-                        {selectedWorkspace?.value === 'personal' 
-                          ? 'Personal workspace' 
-                          : `Team workspace • ${TEAM_ROLES[teams.find(team => team.id === selectedWorkspace?.value)?.user_role || 'Member']}`
-                        }
-                      </span>
-                    </div>
-                  </div>
-                </div>
-              )}
-
-              {/* Filters */}
-              <div className="bg-white rounded-lg shadow-md p-6">
-                <div className="flex items-center justify-between mb-4">
-                  <h2 className="text-lg font-semibold text-base-heading font-heading">Filters</h2>
-=======
               {/* Filters */}
               <div className="bg-white rounded-lg shadow-md p-4 lg:p-6">
                 <div className="flex items-center justify-between lg:mb-4">
-                  <h2 className="text-lg font-semibold text-base-heading">Filters</h2>
->>>>>>> 30003533
+                  <h2 className="text-lg font-bold text-base-heading font-heading">Filters</h2>
                   <Button 
                     variant="ghost" 
                     size="sm" 
@@ -328,7 +290,7 @@
                 
                 <div className={`space-y-6 ${showFilters ? 'block' : 'hidden lg:block'}`}>
                   <div>
-                    <label className="block text-sm font-medium mb-2 text-base-heading font-heading">Category</label>
+                    <label className="block text-sm font-medium mb-2 text-base-heading font-copy">Category</label>
                     <CustomSelect
                       value={{
                         value: selectedCategory,
@@ -346,7 +308,7 @@
                   </div>
 
                   <div>
-                    <label className="block text-sm font-medium mb-2 text-base-heading font-heading">Language</label>
+                    <label className="block text-sm font-medium mb-2 text-base-heading font-copy">Language</label>
                     <CustomSelect
                       value={{
                         value: selectedLanguage,
@@ -364,7 +326,7 @@
                   </div>
 
                   <div>
-                    <label className="block text-sm font-medium mb-2 text-base-heading font-heading">Status</label>
+                    <label className="block text-sm font-medium mb-2 text-base-heading font-copy">Status</label>
                     <CustomSelect
                       value={{
                         value: selectedStatus,
@@ -383,7 +345,7 @@
 
                   {/* Quick Links */}
                   <div className="pt-4 border-t border-brand-accent">
-                    <h3 className="text-sm font-medium text-base-heading mb-3 font-heading">Quick Filters</h3>
+                    <h3 className="text-sm font-semibold text-base-heading mb-3 font-heading">Quick Filters</h3>
                     <div className="space-y-2">
                       <button 
                         onClick={() => setSelectedStatus('published')}
@@ -543,43 +505,16 @@
                   <div className="bg-base-background rounded-full p-4 mb-4">
                     <BookOpen className="w-12 h-12 text-base-heading" />
                   </div>
-                  <h3 className="text-lg font-medium text-base-heading mb-2 font-heading">No books yet</h3>
+                  <h3 className="text-lg font-bold text-base-heading mb-2 font-heading">No books yet</h3>
                   <p className="text-base-paragraph max-w-md mb-6 font-copy">
                     Start your writing journey by creating your first book. Our AI will help you transform your ideas into compelling stories.
                   </p>
-                  <Button 
-                    className="bg-brand-primary hover:bg-brand-primary/90 text-white"
-                    onClick={openCreateModal}
-                  >
+                  <Button onClick={openCreateModal}>
                     <Plus className="mr-2 h-4 w-4" />
                     Create Your First Book
                   </Button>
                 </div>
               </div>
-<<<<<<< HEAD
-            ) : hasTeams && workspaceFilteredBooks.length === 0 ? (
-              <div className="bg-white rounded-lg shadow-md p-8 text-center">
-                <div className="flex flex-col items-center">
-                  <div className="bg-base-background rounded-full p-4 mb-4">
-                    <BookOpen className="w-12 h-12 text-base-heading" />
-                  </div>
-                  <h3 className="text-lg font-medium text-base-heading mb-2 font-heading">
-                    No books in {selectedWorkspace?.label}
-                  </h3>
-                  <p className="text-base-paragraph max-w-md mb-6 font-copy">
-                    {selectedWorkspace?.type === 'personal' 
-                      ? 'Create your first personal book to get started.'
-                      : 'This team doesn\'t have any books yet. Create the first one!'
-                    }
-                  </p>
-                  <Button  onClick={openCreateModal}>
-                    <Plus className="mr-2 h-4 w-4" />
-                    Create Book
-                  </Button>
-                </div>
-              </div>
-=======
->>>>>>> 30003533
             ) : sortedBooks.length === 0 ? (
               <div className="bg-white rounded-lg shadow-md p-8 text-center">
                 <div className="flex flex-col items-center">
