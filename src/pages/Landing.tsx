import React, { useEffect } from 'react';
import { Link } from 'react-router-dom';
<<<<<<< HEAD
import { Helmet } from 'react-helmet';
import {
=======
import { Helmet } from 'react-helmet-async';
import { 
  Sparkles, 
  PenTool, 
  Brain,
>>>>>>> 9b1879a0
  Clock,
  TrendingUp,
  CheckCircle,
  ArrowRight,
  Quote,
  Zap,
  Award,
  Target,
  Rocket
} from 'lucide-react';
import { Button } from '../components/ui/button';
import { SubscribeForm } from '../components/SubscribeForm';
import Footer from '../components/Footer';
import useAnalytics from '../hooks/useAnalytics';

export function Landing() {
  const { trackPageView } = useAnalytics({
    measurementId: import.meta.env.VITE_ANALYTICS_ID,
  });

  useEffect(() => {
    trackPageView(window.location.pathname, 'Landing');
  }, [trackPageView]);

  // Structured data for SEO
  const structuredData = {
    "@context": "https://schema.org",
    "@type": "SoftwareApplication",
    "name": "ProsePilot",
    "description": "AI-powered book writing platform that transforms ideas into publication-ready books",
    "url": "https://prosepilot.app",
    "applicationCategory": "WritingApplication",
    "operatingSystem": "Web Browser",
    "offers": {
      "@type": "Offer",
      "price": "9.00",
      "priceCurrency": "USD",
      "priceSpecification": {
        "@type": "UnitPriceSpecification",
        "price": "9.00",
        "priceCurrency": "USD",
        "billingIncrement": "P1M"
      }
    },
    "aggregateRating": {
      "@type": "AggregateRating",
      "ratingValue": "4.8",
      "ratingCount": "1250"
    },
    "author": {
      "@type": "Organization",
      "name": "ProsePilot"
    }
  };

  return (
    <>
      <Helmet>
        <title>ProsePilot - AI-Powered Book Writing Platform | Write Your Book in Days</title>
        <meta name="description" content="Transform your ideas into publication-ready books with ProsePilot's AI writing platform. Generate complete books from simple prompts, get professional editing, and export to all major publishing formats. Start from $9/month." />
        <meta name="keywords" content="AI writing, book writing, novel writing, AI author, writing software, book generator, writing assistant, self-publishing, manuscript writing, creative writing, story generator, book creation, writing platform, AI storytelling" />
        <link rel="canonical" href="https://prosepilot.app" />
        
        {/* Open Graph */}
        <meta property="og:title" content="ProsePilot - AI-Powered Book Writing Platform | Write Your Book in Days" />
        <meta property="og:description" content="Transform your ideas into publication-ready books with ProsePilot's AI writing platform. Generate complete books from simple prompts, get professional editing, and export to all major publishing formats." />
        <meta property="og:type" content="website" />
        <meta property="og:url" content="https://prosepilot.app" />
        <meta property="og:image" content="https://prosepilot.app/og-image.png" />
        
        {/* Twitter Card */}
        <meta name="twitter:card" content="summary_large_image" />
        <meta name="twitter:title" content="ProsePilot - AI-Powered Book Writing Platform | Write Your Book in Days" />
        <meta name="twitter:description" content="Transform your ideas into publication-ready books with ProsePilot's AI writing platform. Generate complete books from simple prompts, get professional editing, and export to all major publishing formats." />
        <meta name="twitter:image" content="https://prosepilot.app/twitter-image.png" />
        
        {/* Structured Data */}
        <script type="application/ld+json">
          {JSON.stringify(structuredData)}
        </script>
      </Helmet>
      {/* Hero Section */}
      <section className="relative overflow-hidden bg-base-background" aria-labelledby="hero-heading">
        {/* Bolt.new Logo Top Right */}
        <a
          href="https://bolt.new"
          target="_blank"
          rel="noopener noreferrer"
          className="absolute top-2 right-2 lg:top-6 lg:right-6 z-20 rounded-full shadow-lg aspect-square max-md:hidden"
          aria-label="Built with Bolt.new"
        >
          <img
            src="/black_circle_360x360.png"
            alt="Built with Bolt.new"
            className="w-20 h-20 md:w-24 md:h-24 rounded-full shadow-lg border border-white"
          />
        </a>
        <div className="max-w-7xl mx-auto">
          <div className="relative z-10 pb-8 sm:pb-16 md:pb-20 lg:pb-28 xl:pb-32">
            <div className="mt-10 mx-auto max-w-7xl px-4 sm:mt-12 sm:px-6 md:mt-16 lg:mt-20 lg:px-8 xl:mt-28">
              <div className="flex flex-col items-center lg:flex-row gap-12">
                <div className="text-center lg:text-left lg:flex-1 lg:max-w-lg">
                  {/* Social Proof Badge */}
                  {/* <div className="inline-flex items-center bg-white rounded-full px-4 py-2 mb-6 shadow-sm border">
                    <Star className="w-4 h-4 text-brand-accent mr-2" />
                    <span className="text-sm font-medium text-base-heading">Trusted by 50,000+ writers</span>
                    <span className="ml-2 text-sm text-base-paragraph font-copy max-md:hidden">• 4.9/5 rating</span>
                  </div> */}

                  <h1 id="hero-heading" className="text-4xl tracking-tight font-bold text-base-heading font-heading sm:text-5xl md:text-6xl lg:text-5xl xl:text-6xl">
                    <span className="block">Write your book in</span>
                    <span className="block text-brand-accent">days, not years</span>
                  </h1>
                  <p className="mt-3 text-base-paragraph font-copy sm:mt-5 sm:text-xl sm:max-w-xl sm:mx-auto md:mt-5 lg:mx-0">
                    Stop staring at blank pages. ProsePilot's AI transforms your ideas into compelling, 
                    publication-ready books faster than you ever thought possible.
                  </p>

                  {/* Key Benefits */}
                  <div className="mt-6 space-y-3">
                    {[
                      "Generate complete books from simple prompts",
                      "Professional editing and formatting included",
                      "Export to all major publishing formats"
                    ].map((benefit, index) => (
                      <div key={index} className="flex items-center justify-center lg:justify-start">
                        <CheckCircle className="w-5 h-5 text-state-success mr-3" />
                        <span className="text-base-paragraph font-copy">{benefit}</span>
                      </div>
                    ))}
                  </div>

                  <div className="mt-8 sm:mt-10 sm:flex sm:justify-center lg:justify-start">
                    <div className="rounded-md shadow">
                      <Link to="/signup">
                        <Button className="w-full flex items-center justify-center px-8 py-4 text-lg font-medium">
                          Start Writing Your Book
                          <ArrowRight className="ml-2 h-5 w-5" aria-hidden="true" />
                        </Button>
                      </Link>
                    </div>
                  </div>

                  {/* Trust Indicators */}
                  <div className="mt-6 text-sm text-base-paragraph font-copy">
                    <span>✓ Cancel anytime</span>
                    <span className="mx-3">•</span>
                    <span>✓ Start from just $9/month</span>
                  </div>
                </div>

                <div className="lg:flex-1 shrink-0">
                  <div className="relative max-md:pt-4 md:mx-4 lg:mx-0">
                    <video
                      className="w-full rounded-lg shadow-2xl aspect-video object-cover"
                      src="/videos/masthead.mp4"
                      autoPlay
                      muted
                      loop
                      playsInline
                    />
                    {/* Bolt.new Logo Top Right */}
                    <a
                      href="https://bolt.new"
                      target="_blank"
                      rel="noopener noreferrer"
                      className="absolute -top-8 -right-3 z-20 rounded-full shadow-lg aspect-square md:hidden"
                      aria-label="Built with Bolt.new"
                    >
                      <img
                        src="/black_circle_360x360.png"
                        alt="Built with Bolt.new"
                        className="w-20 h-20 md:w-24 md:h-24 rounded-full shadow-lg border border-white"
                      />
                    </a>
                    {/* Floating Stats */}
                    <div className="absolute -top-6 -left-6 bg-white rounded-lg shadow-lg p-4 border max-md:hidden">
                      <div className="flex items-center">
                        <TrendingUp className="w-8 h-8 text-brand-accent mr-3" aria-hidden="true" />
                        <div>
                          <div className="text-2xl font-bold text-base-heading font-heading">1K+</div>
                          <div className="text-sm text-base-paragraph font-copy">Books Created</div>
                        </div>
                      </div>
                    </div>
                    <div className="absolute -bottom-6 -right-6 bg-white rounded-lg shadow-lg p-4 border max-md:hidden">
                      <div className="flex items-center">
                        <Clock className="w-8 h-8 text-brand-accent mr-3" aria-hidden="true"  />
                        <div>
                          <div className="text-2xl font-bold text-base-heading font-heading">72hrs</div>
                          <div className="text-sm text-base-paragraph font-copy">Avg. Completion</div>
                        </div>
                      </div>
                    </div>
                  </div>
                </div>
              </div>
            </div>
          </div>
        </div>
      </section>

      {/* Problem/Solution Section */}
      <section className="py-16 bg-white" aria-labelledby="problem-solution-heading">
        <div className="max-w-7xl mx-auto px-4 sm:px-6 lg:px-8">
          <div className="lg:grid lg:grid-cols-2 lg:gap-16 lg:items-center">
            <img
              className="w-full rounded-lg shadow-lg aspect-[3/2] object-cover"
              src="/images/ideas.jpg"
              alt="Frustrated writer at desk"
            />
            <div className="mt-10 lg:mt-0">
              <h2 className="text-3xl font-extrabold text-base-heading sm:text-4xl  font-heading">
                Stop letting your book ideas die in drafts
              </h2>
              <div className="mt-6 space-y-6">
                {[
                  {
                    problem: "Spending months on outlines that go nowhere",
                    solution: "AI creates detailed, engaging outlines in minutes"
                  },
                  {
                    problem: "Struggling with writer's block and blank pages",
                    solution: "Never face a blank page again with intelligent content generation"
                  },
                  {
                    problem: "Worrying about plot holes and character consistency",
                    solution: "Built-in consistency checking ensures professional quality"
                  }
                ].map((item, index) => (
                  <div key={index} className="flex">
                    <div className="flex-shrink-0">
                      <div className="flex items-center justify-center h-12 w-12 rounded-md bg-state-error/20">
                        <span className="text-state-error font-bold" aria-hidden="true">✗</span>
                      </div>
                    </div>
                    <div className="ml-4">
                      <h3 className="text-lg font-medium text-base-paragraph font-copy line-through opacity-70">
                        {item.problem}
                      </h3>
                      <div className="flex items-center mt-2">
                        <CheckCircle className="w-5 h-5 text-state-success mr-2 shrink-0" aria-hidden="true"  />
                        <p className="text-base text-state-success font-medium font-copy">{item.solution}</p>
                      </div>
                    </div>
                  </div>
                ))}
              </div>
            </div>
          </div>
        </div>
      </section>

      {/* Features Section */}
      <section className="py-24 bg-base-background" aria-labelledby="features-heading">
        <div className="max-w-7xl mx-auto px-4 sm:px-6 lg:px-8">
          <div className="text-center">
            <h2 id="features-heading" className="text-base text-brand-accent font-semibold tracking-wide uppercase font-heading">Everything You Need</h2>
            <p className="mt-2 text-3xl leading-8 font-bold tracking-tight text-base-heading font-heading sm:text-4xl">
              From idea to published book in record time
            </p>
            <p className="mt-4 max-w-2xl text-xl text-base-paragraph font-copy lg:mx-auto">
              Our AI-powered platform handles the heavy lifting so you can focus on your creativity.
            </p>
          </div>

          <div className="mt-20">
            <div className="grid grid-cols-1 gap-12 lg:grid-cols-3">
              {[
                {
                  image: "/images/features/creation.png",
                  title: "AI Story Generation",
                  description: "Transform simple prompts into rich, engaging narratives with advanced AI that understands storytelling.",
                  benefits: ["Complete plot development", "Character arc creation", "Consistency validation"]
                },
                {
                  image: "/images/features/editor.png",
                  title: "Professional Editor",
                  description: "Write and refine your story with our intuitive editor featuring rich text formatting and collaborative annotation tools.",
                  benefits: ["Clean, modern interface", "Real-time content updates", "Advanced Annotation System", "Version History"]
                },
                {
                  image: "/images/features/organization.png",
                  title: "Smart Organization",
                  description: "Keep your story structured with intelligent chapter management, cover generation and multiple export options.",
                  benefits: ["Chapter organization", "Cover image upload", "Multi-format export"]
                }
              ].map((feature, index) => (
                <article key={index} className="text-center">
                  <div className="aspect-[3/2] w-full mb-4">
                    <img src={feature.image} alt={feature.title} className="size-full object-cover rounded-lg shadow-lg" />
                  </div>
                  <h3 className="text-xl font-semibold text-base-heading font-heading mb-4">{feature.title}</h3>
                  <p className="text-base-paragraph font-copy mb-6">{feature.description}</p>
                  <ul className="space-y-2">
                    {feature.benefits.map((benefit, benefitIndex) => (
                      <li key={benefitIndex} className="text-sm text-base-paragraph font-copy flex items-center justify-center">
                        <CheckCircle className="w-4 h-4 text-state-success mr-2" aria-hidden="true" />
                        {benefit}
                      </li>
                    ))}
                  </ul>
                </article>
              ))}
            </div>
          </div>
        </div>
      </section>

      {/* Newsletter Subscription Section */}
      <div className="bg-gradient-to-r from-brand-primary to-brand-accent py-16">
        <div className="max-w-7xl mx-auto px-4 sm:px-6 lg:px-8">
          <div className="lg:grid lg:grid-cols-2 lg:gap-16 lg:items-center">
            <div className="text-center lg:text-left">
              <h2 className="text-3xl font-bold text-white sm:text-4xl font-heading">
                Get writing tips delivered to your inbox
              </h2>
              <p className="mt-4 text-xl text-white/90">
                Join 25,000+ writers who receive our weekly newsletter with exclusive writing tips, 
                AI prompts, and early access to new features.
              </p>
              <div className="mt-6 flex flex-col justify-center items-center gap-6 text-white/80 md:flex-row lg:justify-start">
                <div className="flex items-center gap-2">
                  <CheckCircle className="w-5 h-5" />
                  <span>Weekly writing tips</span>
                </div>
                <div className="flex items-center gap-2">
                  <CheckCircle className="w-5 h-5" />
                  <span>AI prompt library</span>
                </div>
                <div className="flex items-center gap-2">
                  <CheckCircle className="w-5 h-5" />
                  <span>Early access</span>
                </div>
              </div>
            </div>
            <div className="mt-10 lg:mt-0">
              <SubscribeForm 
                // variant="minimal"
                placeholder="Enter your email for writing tips"
                buttonText="Get Writing Tips"
                className="max-w-md mx-auto lg:mx-0"
              />
            </div>
          </div>
        </div>
      </div>

      {/* Social Proof Section */}
      <div className="bg-white py-16">
        <div className="max-w-7xl mx-auto px-4 sm:px-6 lg:px-8">
          <div className="text-center">
            <h2 className="text-3xl font-bold text-base-heading font-heading sm:text-4xl">
              Join thousands of successful authors
            </h2>
            <p className="mt-4 text-xl text-base-paragraph font-copy">
              See what writers are saying about their ProsePilot experience
            </p>
          </div>

          <div className="mt-16 grid grid-cols-1 gap-8 lg:grid-cols-3">
            {[
              {
                quote: "I went from idea to published novel in just 3 weeks. ProsePilot didn't just help me write—it helped me become a real author.",
                author: "Paulo Guerra",
                role: "Romance Novelist",
                avatar: "/images/testimonials/paulo-guerra.png"
              },
              {
                quote: "The AI understood my vision better than I did. It helped me develop plot threads I never would have thought of on my own.",
                author: "David Bergmann",
                role: "Sci-Fi Author",
                avatar: "/images/testimonials/david-bergmann.jpeg"
              },
              {
                quote: "Finally, a tool that gets writers. The collaborative features helped my writing group finish our anthology in record time.",
                author: "Olivia Franco",
                role: "Writing Group Leader",
                avatar: "/images/testimonials/olivia-franco.png"
              }
            ].map((testimonial, index) => (
              <div key={index} className="bg-base-background rounded-lg p-8 relative">
                <Quote className="absolute top-4 left-4 w-8 h-8 text-brand-accent/50" />
                <div className="relative">
                  <p className="text-base-paragraph text-lg italic font-copy mb-6">"{testimonial.quote}"</p>
                  <div className="flex items-center">
                    <img
                      src={testimonial.avatar}
                      alt={testimonial.author}
                      className="w-12 h-12 rounded-full mr-4 object-cover"
                    />
                    <div>
                      <div className="font-semibold text-base-heading font-heading">{testimonial.author}</div>
                      <div className="text-sm text-base-paragraph font-copy">{testimonial.role}</div>
                    </div>
                  </div>
                </div>
              </div>
            ))}
          </div>

          {/* Stats */}
          {/* <div className="mt-16 grid grid-cols-2 gap-8 lg:grid-cols-4">
            {[
              { number: "50K+", label: "Active Writers" },
              { number: "1M+", label: "Books Created" },
              { number: "4.9/5", label: "User Rating" },
              { number: "72hrs", label: "Avg. Completion" }
            ].map((stat, index) => (
              <div key={index} className="text-center">
                <div className="text-4xl font-bold text-brand-accent">{stat.number}</div>
                <div className="text-brand-primary mt-2">{stat.label}</div>
              </div>
            ))}
          </div> */}
        </div>
      </div>

      {/* Pricing Preview */}
      <div className="bg-brand-primary py-16">
        <div className="max-w-7xl mx-auto px-4 sm:px-6 lg:px-8 text-center">
          <h2 className="text-3xl font-bold text-white sm:text-4xl font-heading">
            Start writing today, publish tomorrow
          </h2>
          <p className="mt-4 text-xl text-white/90">
            Choose the plan that fits your writing goals
          </p>
          
          <div className="mt-8">
            <Link to="/pricing">  
              <Button variant="secondaryOutline" className="px-8 py-4 text-lg font-semibold border-2">
                View All Plans
                <ArrowRight className="ml-2 h-4 w-4" />
              </Button>
            </Link>
          </div>
        </div>
      </div>

      {/* Enhanced Final CTA Section */}
      <div className="bg-white relative overflow-hidden">
        {/* Background Pattern */}
        <div className="absolute inset-0 bg-gradient-to-br from-brand-primary/5 via-transparent to-brand-accent/5"></div>
        <div className={`absolute inset-0 bg-[url('data:image/svg+xml,%3Csvg width="60" height="60" viewBox="0 0 60 60" xmlns="http://www.w3.org/2000/svg"%3E%3Cg fill="none" fill-rule="evenodd"%3E%3Cg fill="%23B08F6A" fill-opacity="0.05"%3E%3Ccircle cx="30" cy="30" r="2"/%3E%3C/g%3E%3C/g%3E%3C/svg%3E')] opacity-40`}></div>
        
        <div className="relative max-w-7xl mx-auto py-24 px-4 sm:px-6 lg:px-8">
          <div className="text-center mb-16">
            <div className="inline-flex items-center bg-brand-primary/10 rounded-full px-6 py-2 mb-6">
              <Rocket className="w-5 h-5 text-brand-accent mr-2" />
              <span className="text-brand-primary font-medium">Ready to Transform Your Writing?</span>
            </div>
            
            <h2 className="text-4xl md:text-5xl font-bold text-base-heading font-heading mb-6">
              Your book is waiting.
              <span className="block text-brand-accent">Start writing it today.</span>
            </h2>
            
            <p className="text-xl text-base-paragraph font-copy max-w-3xl mx-auto mb-8">
              Don't let another year pass with your story untold. Join thousands of writers worldwide who've 
              transformed their ideas into published books with ProsePilot.
            </p>
            
            {/* <p className="text-xl text-base-paragraph max-w-3xl mx-auto mb-8">
              Don't let another year pass with your story untold. Join 50,000+ writers who've 
              transformed their ideas into published books with ProsePilot.
            </p> */}
          </div>

          {/* Feature Grid */}
          <div className="grid grid-cols-1 md:grid-cols-3 gap-8 mb-16">
            {[
              {
                icon: <Zap className="w-8 h-8 text-brand-accent" />,
                title: "Lightning Fast",
                description: "Generate complete books in hours, not months"
              },
              {
                icon: <Award className="w-8 h-8 text-brand-accent" />,
                title: "Professional Quality",
                description: "AI-powered editing ensures publication-ready content"
              },
              {
                icon: <Target className="w-8 h-8 text-brand-accent" />,
                title: "Your Vision",
                description: "Maintain creative control while AI handles the heavy lifting"
              }
            ].map((feature, index) => (
              <div key={index} className="text-center">
                <div className="inline-flex items-center justify-center w-16 h-16 bg-brand-primary/10 rounded-full mb-4">
                  <div className="text-brand-primary">
                    {feature.icon}
                  </div>
                </div>
                <h3 className="text-lg font-semibold text-base-heading font-heading mb-2">{feature.title}</h3>
                <p className="text-base-paragraph font-copy">{feature.description}</p>
              </div>
            ))}
          </div>

          {/* CTA Buttons */}
          <div className="flex flex-col sm:flex-row gap-4 justify-center items-center mb-12">
            <Link to="/signup">
              <Button className="px-8 py-4 text-lg font-semibold border-2 transition-all">
                Start Your Writing Journey
                <ArrowRight className="ml-2 h-5 w-5" />
              </Button>
            </Link>
            <Link to="/pricing">
              <Button variant="outline" className="px-8 py-4 text-lg font-semibold border-2 transition-all">
                View Pricing Plans
              </Button>
            </Link>
          </div>

          {/* Trust Indicators */}
          <div className="flex flex-wrap justify-center items-center gap-8 text-sm text-base-paragraph font-copy">
            <div className="flex items-center gap-2">
              <CheckCircle className="w-4 h-4 text-state-success" />
              <span>Cancel anytime</span>
            </div>
            <div className="flex items-center gap-2">
              <CheckCircle className="w-4 h-4 text-state-success" />
              <span>Start from $9/month</span>
            </div>
            {/* <div className="flex items-center gap-2">
              <CheckCircle className="w-4 h-4 text-state-success" />
              <span>50,000+ happy writers</span>
            </div> */}
          </div>
        </div>
      </div>

      {/* Footer */}
      <Footer />
    </>
  );
}<|MERGE_RESOLUTION|>--- conflicted
+++ resolved
@@ -1,15 +1,7 @@
 import React, { useEffect } from 'react';
 import { Link } from 'react-router-dom';
-<<<<<<< HEAD
-import { Helmet } from 'react-helmet';
+import { Helmet } from 'react-helmet-async';
 import {
-=======
-import { Helmet } from 'react-helmet-async';
-import { 
-  Sparkles, 
-  PenTool, 
-  Brain,
->>>>>>> 9b1879a0
   Clock,
   TrendingUp,
   CheckCircle,
