import React, { useEffect } from 'react';
import { Link } from 'react-router-dom';
import { Helmet } from 'react-helmet';
import {
  Clock,
  TrendingUp,
  CheckCircle,
  ArrowRight,
  Quote,
  Zap,
  Award,
  Target,
  Rocket
} from 'lucide-react';
import { Button } from '../components/ui/button';
import { SubscribeForm } from '../components/SubscribeForm';
import Footer from '../components/Footer';
import useAnalytics from '../hooks/useAnalytics';

export function Landing() {
  const { trackPageView } = useAnalytics({
    measurementId: import.meta.env.VITE_ANALYTICS_ID,
  });

  useEffect(() => {
    trackPageView(window.location.pathname, 'Landing');
  }, [trackPageView]);

  // Structured data for SEO
  const structuredData = {
    "@context": "https://schema.org",
    "@type": "SoftwareApplication",
    "name": "ProsePilot",
    "description": "AI-powered book writing platform that transforms ideas into publication-ready books",
    "url": "https://prosepilot.app",
    "applicationCategory": "WritingApplication",
    "operatingSystem": "Web Browser",
    "offers": {
      "@type": "Offer",
      "price": "9.00",
      "priceCurrency": "USD",
      "priceSpecification": {
        "@type": "UnitPriceSpecification",
        "price": "9.00",
        "priceCurrency": "USD",
        "billingIncrement": "P1M"
      }
    },
    "aggregateRating": {
      "@type": "AggregateRating",
      "ratingValue": "4.8",
      "ratingCount": "1250"
    },
    "author": {
      "@type": "Organization",
      "name": "ProsePilot"
    }
  };

  return (
    <>
      <Helmet>
        <title>ProsePilot - AI-Powered Book Writing Platform | Write Your Book in Days</title>
        <meta name="description" content="Transform your ideas into publication-ready books with ProsePilot's AI writing platform. Generate complete books from simple prompts, get professional editing, and export to all major publishing formats. Start from $9/month." />
        <meta name="keywords" content="AI writing, book writing, novel writing, AI author, writing software, book generator, writing assistant, self-publishing, manuscript writing, creative writing, story generator, book creation, writing platform, AI storytelling" />
        <link rel="canonical" href="https://prosepilot.app" />
        
        {/* Open Graph */}
        <meta property="og:title" content="ProsePilot - AI-Powered Book Writing Platform | Write Your Book in Days" />
        <meta property="og:description" content="Transform your ideas into publication-ready books with ProsePilot's AI writing platform. Generate complete books from simple prompts, get professional editing, and export to all major publishing formats." />
        <meta property="og:type" content="website" />
        <meta property="og:url" content="https://prosepilot.app" />
        <meta property="og:image" content="https://prosepilot.app/og-image.png" />
        
        {/* Twitter Card */}
        <meta name="twitter:card" content="summary_large_image" />
        <meta name="twitter:title" content="ProsePilot - AI-Powered Book Writing Platform | Write Your Book in Days" />
        <meta name="twitter:description" content="Transform your ideas into publication-ready books with ProsePilot's AI writing platform. Generate complete books from simple prompts, get professional editing, and export to all major publishing formats." />
        <meta name="twitter:image" content="https://prosepilot.app/twitter-image.png" />
        
        {/* Structured Data */}
        <script type="application/ld+json">
          {JSON.stringify(structuredData)}
        </script>
      </Helmet>
      {/* Hero Section */}
      <section className="relative overflow-hidden bg-base-background" aria-labelledby="hero-heading">
        {/* Bolt.new Logo Top Right */}
        <a
          href="https://bolt.new"
          target="_blank"
          rel="noopener noreferrer"
          className="absolute top-2 right-2 lg:top-6 lg:right-6 z-20 rounded-full shadow-lg aspect-square max-md:hidden"
          aria-label="Built with Bolt.new"
        >
          <img
            src="/black_circle_360x360.png"
            alt="Built with Bolt.new"
            className="w-20 h-20 md:w-24 md:h-24 rounded-full shadow-lg border border-white"
          />
        </a>
        <div className="max-w-7xl mx-auto">
          <div className="relative z-10 pb-8 sm:pb-16 md:pb-20 lg:pb-28 xl:pb-32">
            <div className="mt-10 mx-auto max-w-7xl px-4 sm:mt-12 sm:px-6 md:mt-16 lg:mt-20 lg:px-8 xl:mt-28">
              <div className="flex flex-col items-center lg:flex-row gap-12">
                <div className="text-center lg:text-left lg:flex-1 lg:max-w-lg">
                  {/* Social Proof Badge */}
                  {/* <div className="inline-flex items-center bg-white rounded-full px-4 py-2 mb-6 shadow-sm border">
                    <Star className="w-4 h-4 text-brand-accent mr-2" />
                    <span className="text-sm font-medium text-base-heading">Trusted by 50,000+ writers</span>
                    <span className="ml-2 text-sm text-base-paragraph font-copy max-md:hidden">• 4.9/5 rating</span>
                  </div> */}

                  <h1 id="hero-heading" className="text-4xl tracking-tight font-bold text-base-heading font-heading sm:text-5xl md:text-6xl lg:text-5xl xl:text-6xl">
                    <span className="block">Write your book in</span>
                    <span className="block text-brand-accent">days, not years</span>
                  </h1>
                  <p className="mt-3 text-base-paragraph font-copy sm:mt-5 sm:text-xl sm:max-w-xl sm:mx-auto md:mt-5 lg:mx-0">
                    Stop staring at blank pages. ProsePilot's AI transforms your ideas into compelling, 
                    publication-ready books faster than you ever thought possible.
                  </p>

                  {/* Key Benefits */}
                  <div className="mt-6 space-y-3">
                    {[
                      "Generate complete books from simple prompts",
                      "Professional editing and formatting included",
                      "Export to all major publishing formats"
                    ].map((benefit, index) => (
                      <div key={index} className="flex items-center justify-center lg:justify-start">
                        <CheckCircle className="w-5 h-5 text-state-success mr-3" />
                        <span className="text-base-paragraph font-copy">{benefit}</span>
                      </div>
                    ))}
                  </div>

                  <div className="mt-8 sm:mt-10 sm:flex sm:justify-center lg:justify-start">
                    <div className="rounded-md shadow">
                      <Link to="/signup">
                        <Button className="w-full flex items-center justify-center px-8 py-4 text-lg font-medium">
                          Start Writing Your Book
                          <ArrowRight className="ml-2 h-5 w-5" aria-hidden="true" />
                        </Button>
                      </Link>
                    </div>
                  </div>

                  {/* Trust Indicators */}
                  <div className="mt-6 text-sm text-base-paragraph font-copy">
                    <span>✓ Cancel anytime</span>
                    <span className="mx-3">•</span>
                    <span>✓ Start from just $9/month</span>
                  </div>
                </div>

                <div className="lg:flex-1 shrink-0">
                  <div className="relative max-md:pt-4 md:mx-4 lg:mx-0">
                    <video
                      className="w-full rounded-lg shadow-2xl aspect-video object-cover"
                      src="/videos/masthead.mp4"
                      autoPlay
                      muted
                      loop
                      playsInline
                    />
                    {/* Bolt.new Logo Top Right */}
                    <a
                      href="https://bolt.new"
                      target="_blank"
                      rel="noopener noreferrer"
                      className="absolute -top-8 -right-3 z-20 rounded-full shadow-lg aspect-square md:hidden"
                      aria-label="Built with Bolt.new"
                    >
                      <img
                        src="/black_circle_360x360.png"
                        alt="Built with Bolt.new"
                        className="w-20 h-20 md:w-24 md:h-24 rounded-full shadow-lg border border-white"
                      />
                    </a>
                    {/* Floating Stats */}
                    <div className="absolute -top-6 -left-6 bg-white rounded-lg shadow-lg p-4 border max-md:hidden">
                      <div className="flex items-center">
                        <TrendingUp className="w-8 h-8 text-brand-accent mr-3" aria-hidden="true" />
                        <div>
                          <div className="text-2xl font-bold text-base-heading font-heading">1K+</div>
                          <div className="text-sm text-base-paragraph font-copy">Books Created</div>
                        </div>
                      </div>
                    </div>
                    <div className="absolute -bottom-6 -right-6 bg-white rounded-lg shadow-lg p-4 border max-md:hidden">
                      <div className="flex items-center">
<<<<<<< HEAD
                        <Clock className="w-8 h-8 text-state-success mr-3" aria-hidden="true" />
=======
                        <Clock className="w-8 h-8 text-brand-accent mr-3" />
>>>>>>> 30003533
                        <div>
                          <div className="text-2xl font-bold text-base-heading font-heading">72hrs</div>
                          <div className="text-sm text-base-paragraph font-copy">Avg. Completion</div>
                        </div>
                      </div>
                    </div>
                  </div>
                </div>
              </div>
            </div>
          </div>
        </div>
      </section>

      {/* Problem/Solution Section */}
      <section className="py-16 bg-white" aria-labelledby="problem-solution-heading">
        <div className="max-w-7xl mx-auto px-4 sm:px-6 lg:px-8">
          <div className="lg:grid lg:grid-cols-2 lg:gap-16 lg:items-center">
            <img
              className="w-full rounded-lg shadow-lg aspect-[3/2] object-cover"
              src="/images/ideas.jpg"
              alt="Frustrated writer at desk"
            />
            <div className="mt-10 lg:mt-0">
              <h2 className="text-3xl font-extrabold text-base-heading sm:text-4xl  font-heading">
                Stop letting your book ideas die in drafts
              </h2>
              <div className="mt-6 space-y-6">
                {[
                  {
                    problem: "Spending months on outlines that go nowhere",
                    solution: "AI creates detailed, engaging outlines in minutes"
                  },
                  {
                    problem: "Struggling with writer's block and blank pages",
                    solution: "Never face a blank page again with intelligent content generation"
                  },
                  {
                    problem: "Worrying about plot holes and character consistency",
                    solution: "Built-in consistency checking ensures professional quality"
                  }
                ].map((item, index) => (
                  <div key={index} className="flex">
                    <div className="flex-shrink-0">
                      <div className="flex items-center justify-center h-12 w-12 rounded-md bg-state-error/20">
                        <span className="text-state-error font-bold" aria-hidden="true">✗</span>
                      </div>
                    </div>
                    <div className="ml-4">
                      <h3 className="text-lg font-medium text-base-paragraph font-copy line-through opacity-70">
                        {item.problem}
                      </h3>
                      <div className="flex items-center mt-2">
<<<<<<< HEAD
                        <CheckCircle className="w-5 h-5 text-state-success mr-2" aria-hidden="true" />
                        <p className="text-base text-state-success font-medium font-copy">{item.solution}</p>
=======
                        <CheckCircle className="w-5 h-5 text-state-success mr-2 shrink-0" />
                        <p className="text-base text-state-success font-medium">{item.solution}</p>
>>>>>>> 30003533
                      </div>
                    </div>
                  </div>
                ))}
              </div>
            </div>
          </div>
        </div>
      </section>

      {/* Features Section */}
      <section className="py-24 bg-base-background" aria-labelledby="features-heading">
        <div className="max-w-7xl mx-auto px-4 sm:px-6 lg:px-8">
          <div className="text-center">
            <h2 id="features-heading" className="text-base text-brand-accent font-semibold tracking-wide uppercase font-heading">Everything You Need</h2>
            <p className="mt-2 text-3xl leading-8 font-bold tracking-tight text-base-heading font-heading sm:text-4xl">
              From idea to published book in record time
            </p>
            <p className="mt-4 max-w-2xl text-xl text-base-paragraph font-copy lg:mx-auto">
              Our AI-powered platform handles the heavy lifting so you can focus on your creativity.
            </p>
          </div>

          <div className="mt-20">
            <div className="grid grid-cols-1 gap-12 lg:grid-cols-3">
              {[
                {
                  image: "/images/features/creation.png",
                  title: "AI Story Generation",
                  description: "Transform simple prompts into rich, engaging narratives with advanced AI that understands storytelling.",
                  benefits: ["Complete plot development", "Character arc creation", "Consistency validation"]
                },
                {
                  image: "/images/features/editor.png",
                  title: "Professional Editor",
                  description: "Write and refine your story with our intuitive editor featuring rich text formatting and collaborative annotation tools.",
                  benefits: ["Clean, modern interface", "Real-time content updates", "Advanced Annotation System", "Version History"]
                },
                {
                  image: "/images/features/organization.png",
                  title: "Smart Organization",
                  description: "Keep your story structured with intelligent chapter management, cover generation and multiple export options.",
                  benefits: ["Chapter organization", "Cover image upload", "Multi-format export"]
                }
              ].map((feature, index) => (
                <article key={index} className="text-center">
                  <div className="aspect-[3/2] w-full mb-4">
                    <img src={feature.image} alt={feature.title} className="size-full object-cover rounded-lg shadow-lg" />
                  </div>
                  <h3 className="text-xl font-semibold text-base-heading font-heading mb-4">{feature.title}</h3>
                  <p className="text-base-paragraph font-copy mb-6">{feature.description}</p>
                  <ul className="space-y-2">
                    {feature.benefits.map((benefit, benefitIndex) => (
                      <li key={benefitIndex} className="text-sm text-base-paragraph font-copy flex items-center justify-center">
                        <CheckCircle className="w-4 h-4 text-state-success mr-2" aria-hidden="true" />
                        {benefit}
                      </li>
                    ))}
                  </ul>
                </article>
              ))}
            </div>
          </div>
        </div>
      </section>

      {/* Newsletter Subscription Section */}
      <div className="bg-gradient-to-r from-brand-primary to-brand-accent py-16">
        <div className="max-w-7xl mx-auto px-4 sm:px-6 lg:px-8">
          <div className="lg:grid lg:grid-cols-2 lg:gap-16 lg:items-center">
            <div className="text-center lg:text-left">
              <h2 className="text-3xl font-bold text-white sm:text-4xl font-heading">
                Get writing tips delivered to your inbox
              </h2>
              <p className="mt-4 text-xl text-white/90">
                Join 25,000+ writers who receive our weekly newsletter with exclusive writing tips, 
                AI prompts, and early access to new features.
              </p>
              <div className="mt-6 flex flex-col justify-center items-center gap-6 text-white/80 md:flex-row lg:justify-start">
                <div className="flex items-center gap-2">
                  <CheckCircle className="w-5 h-5" />
                  <span>Weekly writing tips</span>
                </div>
                <div className="flex items-center gap-2">
                  <CheckCircle className="w-5 h-5" />
                  <span>AI prompt library</span>
                </div>
                <div className="flex items-center gap-2">
                  <CheckCircle className="w-5 h-5" />
                  <span>Early access</span>
                </div>
              </div>
            </div>
            <div className="mt-10 lg:mt-0">
              <SubscribeForm 
                // variant="minimal"
                placeholder="Enter your email for writing tips"
                buttonText="Get Writing Tips"
                className="max-w-md mx-auto lg:mx-0"
              />
            </div>
          </div>
        </div>
      </div>

      {/* Social Proof Section */}
      <div className="bg-white py-16">
        <div className="max-w-7xl mx-auto px-4 sm:px-6 lg:px-8">
          <div className="text-center">
            <h2 className="text-3xl font-bold text-base-heading font-heading sm:text-4xl">
              Join thousands of successful authors
            </h2>
            <p className="mt-4 text-xl text-base-paragraph font-copy">
              See what writers are saying about their ProsePilot experience
            </p>
          </div>

          <div className="mt-16 grid grid-cols-1 gap-8 lg:grid-cols-3">
            {[
              {
                quote: "I went from idea to published novel in just 3 weeks. ProsePilot didn't just help me write—it helped me become a real author.",
                author: "Paulo Guerra",
                role: "Romance Novelist",
                avatar: "/images/testimonials/paulo-guerra.png"
              },
              {
                quote: "The AI understood my vision better than I did. It helped me develop plot threads I never would have thought of on my own.",
                author: "David Bergmann",
                role: "Sci-Fi Author",
                avatar: "/images/testimonials/david-bergmann.jpeg"
              },
              {
                quote: "Finally, a tool that gets writers. The collaborative features helped my writing group finish our anthology in record time.",
                author: "Olivia Franco",
                role: "Writing Group Leader",
                avatar: "/images/testimonials/olivia-franco.png"
              }
            ].map((testimonial, index) => (
              <div key={index} className="bg-base-background rounded-lg p-8 relative">
                <Quote className="absolute top-4 left-4 w-8 h-8 text-brand-accent/50" />
                <div className="relative">
                  <p className="text-base-paragraph text-lg italic font-copy mb-6">"{testimonial.quote}"</p>
                  <div className="flex items-center">
                    <img
                      src={testimonial.avatar}
                      alt={testimonial.author}
                      className="w-12 h-12 rounded-full mr-4 object-cover"
                    />
                    <div>
                      <div className="font-semibold text-base-heading font-heading">{testimonial.author}</div>
                      <div className="text-sm text-base-paragraph font-copy">{testimonial.role}</div>
                    </div>
                  </div>
                </div>
              </div>
            ))}
          </div>

          {/* Stats */}
          {/* <div className="mt-16 grid grid-cols-2 gap-8 lg:grid-cols-4">
            {[
              { number: "50K+", label: "Active Writers" },
              { number: "1M+", label: "Books Created" },
              { number: "4.9/5", label: "User Rating" },
              { number: "72hrs", label: "Avg. Completion" }
            ].map((stat, index) => (
              <div key={index} className="text-center">
                <div className="text-4xl font-bold text-brand-accent">{stat.number}</div>
                <div className="text-brand-primary mt-2">{stat.label}</div>
              </div>
            ))}
          </div> */}
        </div>
      </div>

      {/* Pricing Preview */}
      <div className="bg-brand-primary py-16">
        <div className="max-w-7xl mx-auto px-4 sm:px-6 lg:px-8 text-center">
          <h2 className="text-3xl font-bold text-white sm:text-4xl font-heading">
            Start writing today, publish tomorrow
          </h2>
          <p className="mt-4 text-xl text-white/90">
            Choose the plan that fits your writing goals
          </p>
          
          <div className="mt-8">
            <Link to="/pricing">  
              <Button variant="secondaryOutline" className="px-8 py-4 text-lg font-semibold border-2">
                View All Plans
                <ArrowRight className="ml-2 h-4 w-4" />
              </Button>
            </Link>
          </div>
        </div>
      </div>

      {/* Enhanced Final CTA Section */}
      <div className="bg-white relative overflow-hidden">
        {/* Background Pattern */}
        <div className="absolute inset-0 bg-gradient-to-br from-brand-primary/5 via-transparent to-brand-accent/5"></div>
        <div className={`absolute inset-0 bg-[url('data:image/svg+xml,%3Csvg width="60" height="60" viewBox="0 0 60 60" xmlns="http://www.w3.org/2000/svg"%3E%3Cg fill="none" fill-rule="evenodd"%3E%3Cg fill="%23B08F6A" fill-opacity="0.05"%3E%3Ccircle cx="30" cy="30" r="2"/%3E%3C/g%3E%3C/g%3E%3C/svg%3E')] opacity-40`}></div>
        
        <div className="relative max-w-7xl mx-auto py-24 px-4 sm:px-6 lg:px-8">
          <div className="text-center mb-16">
            <div className="inline-flex items-center bg-brand-primary/10 rounded-full px-6 py-2 mb-6">
              <Rocket className="w-5 h-5 text-brand-accent mr-2" />
              <span className="text-brand-primary font-medium">Ready to Transform Your Writing?</span>
            </div>
            
            <h2 className="text-4xl md:text-5xl font-bold text-base-heading font-heading mb-6">
              Your book is waiting.
              <span className="block text-brand-accent">Start writing it today.</span>
            </h2>
            
            <p className="text-xl text-base-paragraph font-copy max-w-3xl mx-auto mb-8">
              Don't let another year pass with your story untold. Join thousands of writers worldwide who've 
              transformed their ideas into published books with ProsePilot.
            </p>
            
            {/* <p className="text-xl text-base-paragraph max-w-3xl mx-auto mb-8">
              Don't let another year pass with your story untold. Join 50,000+ writers who've 
              transformed their ideas into published books with ProsePilot.
            </p> */}
          </div>

          {/* Feature Grid */}
          <div className="grid grid-cols-1 md:grid-cols-3 gap-8 mb-16">
            {[
              {
                icon: <Zap className="w-8 h-8 text-brand-accent" />,
                title: "Lightning Fast",
                description: "Generate complete books in hours, not months"
              },
              {
                icon: <Award className="w-8 h-8 text-brand-accent" />,
                title: "Professional Quality",
                description: "AI-powered editing ensures publication-ready content"
              },
              {
                icon: <Target className="w-8 h-8 text-brand-accent" />,
                title: "Your Vision",
                description: "Maintain creative control while AI handles the heavy lifting"
              }
            ].map((feature, index) => (
              <div key={index} className="text-center">
                <div className="inline-flex items-center justify-center w-16 h-16 bg-brand-primary/10 rounded-full mb-4">
                  <div className="text-brand-primary">
                    {feature.icon}
                  </div>
                </div>
                <h3 className="text-lg font-semibold text-base-heading font-heading mb-2">{feature.title}</h3>
                <p className="text-base-paragraph font-copy">{feature.description}</p>
              </div>
            ))}
          </div>

          {/* CTA Buttons */}
          <div className="flex flex-col sm:flex-row gap-4 justify-center items-center mb-12">
            <Link to="/signup">
              <Button className="px-8 py-4 text-lg font-semibold border-2 transition-all">
                Start Your Writing Journey
                <ArrowRight className="ml-2 h-5 w-5" />
              </Button>
            </Link>
            <Link to="/pricing">
              <Button variant="outline" className="px-8 py-4 text-lg font-semibold border-2 transition-all">
                View Pricing Plans
              </Button>
            </Link>
          </div>

          {/* Trust Indicators */}
          <div className="flex flex-wrap justify-center items-center gap-8 text-sm text-base-paragraph font-copy">
            <div className="flex items-center gap-2">
              <CheckCircle className="w-4 h-4 text-state-success" />
              <span>Cancel anytime</span>
            </div>
            <div className="flex items-center gap-2">
              <CheckCircle className="w-4 h-4 text-state-success" />
              <span>Start from $9/month</span>
            </div>
            {/* <div className="flex items-center gap-2">
              <CheckCircle className="w-4 h-4 text-state-success" />
              <span>50,000+ happy writers</span>
            </div> */}
          </div>
        </div>
      </div>

      {/* Footer */}
      <Footer />
    </>
  );
}<|MERGE_RESOLUTION|>--- conflicted
+++ resolved
@@ -189,11 +189,7 @@
                     </div>
                     <div className="absolute -bottom-6 -right-6 bg-white rounded-lg shadow-lg p-4 border max-md:hidden">
                       <div className="flex items-center">
-<<<<<<< HEAD
-                        <Clock className="w-8 h-8 text-state-success mr-3" aria-hidden="true" />
-=======
-                        <Clock className="w-8 h-8 text-brand-accent mr-3" />
->>>>>>> 30003533
+                        <Clock className="w-8 h-8 text-brand-accent mr-3" aria-hidden="true"  />
                         <div>
                           <div className="text-2xl font-bold text-base-heading font-heading">72hrs</div>
                           <div className="text-sm text-base-paragraph font-copy">Avg. Completion</div>
@@ -247,13 +243,8 @@
                         {item.problem}
                       </h3>
                       <div className="flex items-center mt-2">
-<<<<<<< HEAD
-                        <CheckCircle className="w-5 h-5 text-state-success mr-2" aria-hidden="true" />
+                        <CheckCircle className="w-5 h-5 text-state-success mr-2 shrink-0" aria-hidden="true"  />
                         <p className="text-base text-state-success font-medium font-copy">{item.solution}</p>
-=======
-                        <CheckCircle className="w-5 h-5 text-state-success mr-2 shrink-0" />
-                        <p className="text-base text-state-success font-medium">{item.solution}</p>
->>>>>>> 30003533
                       </div>
                     </div>
                   </div>
