--- conflicted
+++ resolved
@@ -406,13 +406,8 @@
                     <div className="bg-white rounded-lg shadow-sm p-6">
                       <div className="flex items-center mb-4">
                         <Users className="w-5 h-5 text-brand-accent mr-2" />
-<<<<<<< HEAD
                         <h3 className="font-semibold text-base-heading font-heading">
-                          Team Collaboration
-=======
-                        <h3 className="font-semibold text-base-heading">
                           Team Collaboration (Coming soon)
->>>>>>> 41fdb2e7
                         </h3>
                       </div>
                       <p className="text-sm text-base-paragraph">
@@ -1062,13 +1057,8 @@
                       </div>
                       <div className="flex-1">
                         <div className="flex items-center gap-2 mb-2">
-<<<<<<< HEAD
                           <h3 className="text-xl font-semibold text-base-heading font-heading">
-                            Team Collaboration
-=======
-                          <h3 className="text-xl font-semibold text-base-heading">
                             Team Collaboration (Coming soon)
->>>>>>> 41fdb2e7
                           </h3>
                           <span className="bg-brand-primary text-white px-2 py-1 rounded-full text-xs font-medium">
                             Studio
